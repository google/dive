#!/usr/bin/python3 -i
#
# Copyright (c) 2021 LunarG, Inc.
#
# Permission is hereby granted, free of charge, to any person obtaining a copy
# of this software and associated documentation files (the "Software"), to
# deal in the Software without restriction, including without limitation the
# rights to use, copy, modify, merge, publish, distribute, sublicense, and/or
# sell copies of the Software, and to permit persons to whom the Software is
# furnished to do so, subject to the following conditions:
#
# The above copyright notice and this permission notice shall be included in
# all copies or substantial portions of the Software.
#
# THE SOFTWARE IS PROVIDED "AS IS", WITHOUT WARRANTY OF ANY KIND, EXPRESS OR
# IMPLIED, INCLUDING BUT NOT LIMITED TO THE WARRANTIES OF MERCHANTABILITY,
# FITNESS FOR A PARTICULAR PURPOSE AND NONINFRINGEMENT. IN NO EVENT SHALL THE
# AUTHORS OR COPYRIGHT HOLDERS BE LIABLE FOR ANY CLAIM, DAMAGES OR OTHER
# LIABILITY, WHETHER IN AN ACTION OF CONTRACT, TORT OR OTHERWISE, ARISING
# FROM, OUT OF OR IN CONNECTION WITH THE SOFTWARE OR THE USE OR OTHER DEALINGS
# IN THE SOFTWARE.

import os, re, sys, inspect
from base_generator import *


class VulkanEnumToStringHeaderGeneratorOptions(BaseGeneratorOptions):
    """Options for generating C++ functions for Vulkan ToString() functions"""

    def __init__(
        self,
        blacklists=None,  # Path to JSON file listing apicalls and structs to ignore.
        platformTypes=None,  # Path to JSON file listing platform (WIN32, X11, etc.) defined types.
        filename=None,
        directory='.',
        prefixText='',
        protectFile=False,
        protectFeature=True,
        extraVulkanHeaders=[]
    ):
        BaseGeneratorOptions.__init__(
            self,
            blacklists,
            platformTypes,
            filename,
            directory,
            prefixText,
            protectFile,
            protectFeature,
            extraVulkanHeaders=extraVulkanHeaders
        )


# VulkanEnumToStringHeaderGenerator - subclass of BaseGenerator.
# Generates C++ functions for stringifying Vulkan API enums.
class VulkanEnumToStringHeaderGenerator(BaseGenerator):
    """Generate C++ functions for Vulkan ToString() functions"""

    # TODO: VkFlags64's enum need a diffferent way to print
<<<<<<< HEAD
    SKIP_ENUM = ["VkFormatFeatureFlagBits2KHR"]
=======
    SKIP_ENUM = [
        "VkFormatFeatureFlagBits2", "VkAccessFlagBits2",
        "VkPipelineStageFlagBits2"
    ]
>>>>>>> 2426205d

    def __init__(
        self, err_file=sys.stderr, warn_file=sys.stderr, diag_file=sys.stdout
    ):
        BaseGenerator.__init__(
            self,
            process_cmds=False,
            process_structs=True,
            feature_break=True,
            err_file=err_file,
            warn_file=warn_file,
            diag_file=diag_file
        )

        # Set of enums that have been processed since we'll encounter enums that are
        #   referenced by extensions multiple times.  This list is prepopulated with
        #   enums that should be skipped.
        self.processedEnums = {
            'VkAccessFlagBits2KHR',
            'VkPipelineStageFlagBits2KHR',
        }

    # Method override
    # yapf: disable
    def beginFile(self, genOpts):
        BaseGenerator.beginFile(self, genOpts)
        includes = inspect.cleandoc(
            '''
            #include "format/platform_types.h"
            #include "util/to_string.h"
            '''
        )
        write(includes, file=self.outFile)
        self.includeVulkanHeaders(genOpts)
        namespace = inspect.cleandoc(
            '''
            GFXRECON_BEGIN_NAMESPACE(gfxrecon)
            GFXRECON_BEGIN_NAMESPACE(util)
            '''
        )
        write(namespace, file=self.outFile)
    # yapf: enable

    # Method override
    # yapf: disable
    def endFile(self):
        body = inspect.cleandoc('''
            GFXRECON_END_NAMESPACE(util)
            GFXRECON_END_NAMESPACE(gfxrecon)
            ''')
        write(body, file=self.outFile)

        # Finish processing in superclass
        BaseGenerator.endFile(self)
    # yapf: enable

    #
    # Indicates that the current feature has C++ code to generate.
    def need_feature_generation(self):
        self.feature_break = False
        if self.feature_struct_members:
            return True
        return False

    #
    # Performs C++ code generation for the feature.
    # yapf: disable
    def generate_feature(self):
        for enum in sorted(self.enum_names):
            if not enum in self.processedEnums and not enum in self.SKIP_ENUM:
                self.processedEnums.add(enum)
                if not enum in self.enumAliases:
                    body = 'template <> std::string ToString<{0}>(const {0}& value, ToStringFlags toStringFlags, uint32_t tabCount, uint32_t tabSize);'
                    if 'Bits' in enum:
                        body += '\ntemplate <> std::string ToString<{0}>(VkFlags vkFlags, ToStringFlags toStringFlags, uint32_t tabCount, uint32_t tabSize);'
                    write(body.format(enum), file=self.outFile)
    # yapf: enable<|MERGE_RESOLUTION|>--- conflicted
+++ resolved
@@ -57,14 +57,10 @@
     """Generate C++ functions for Vulkan ToString() functions"""
 
     # TODO: VkFlags64's enum need a diffferent way to print
-<<<<<<< HEAD
-    SKIP_ENUM = ["VkFormatFeatureFlagBits2KHR"]
-=======
     SKIP_ENUM = [
         "VkFormatFeatureFlagBits2", "VkAccessFlagBits2",
         "VkPipelineStageFlagBits2"
     ]
->>>>>>> 2426205d
 
     def __init__(
         self, err_file=sys.stderr, warn_file=sys.stderr, diag_file=sys.stdout
