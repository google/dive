--- conflicted
+++ resolved
@@ -83,22 +83,15 @@
 const char kApiFamilyOption[] = "--api";
 #endif
 
-<<<<<<< HEAD
-const char kOptions[] = "-h|--help,--version,--no-debug-popup,--paused,--sync,--sfa|--skip-failed-allocations,--"
-                        "opcd|--omit-pipeline-cache-data,--remove-unsupported,--validate,--screenshot-all";
-const char kArguments[] =
-    "--gpu,--pause-frame,--wsi,--surface-index,-m|--memory-translation,--replace-shaders,--screenshots,--"
-    "screenshot-format,--screenshot-dir,--screenshot-prefix"
-#if defined(WIN32)
-    ",--api"
+const char kOptions[] =
+    "-h|--help,--version,--log-debugview,--no-debug-popup,--paused,--sync,--sfa|--skip-failed-allocations,--"
+    "opcd|--omit-pipeline-cache-data,--remove-unsupported,--validate,--screenshot-all";
+const char kArguments[] = "--log-level,--log-file,--gpu,--pause-frame,--wsi,--surface-index,-m|--memory-translation,--"
+                          "replace-shaders,--screenshots,--screenshot-format,--screenshot-dir,--screenshot-prefix"
+#if defined(WIN32)
+                          ",--api"
 #endif
     ;
-=======
-const char kOptions[] = "-h|--help,--version,--log-debugview,--no-debug-popup,--paused,--sync,--sfa|--skip-failed-"
-                        "allocations,--opcd|--omit-pipeline-cache-data,--remove-unsupported,--screenshot-all";
-const char kArguments[] = "--log-level,--log-file,--gpu,--pause-frame,--wsi,--surface-index,-m|--memory-translation,--"
-                          "replace-shaders,--screenshots,--screenshot-format,--screenshot-dir,--screenshot-prefix";
->>>>>>> 3aa9f032
 
 enum class WsiPlatform
 {
@@ -718,22 +711,16 @@
     GFXRECON_WRITE_CONSOLE("\t\t\t[--opcd | --omit-pipeline-cache-data] [--wsi <platform>]");
     GFXRECON_WRITE_CONSOLE("\t\t\t[--surface-index <N>] [--remove-unsupported] [--validate]");
     GFXRECON_WRITE_CONSOLE("\t\t\t[-m <mode> | --memory-translation <mode>]");
-<<<<<<< HEAD
-#if defined(WIN32) && defined(_DEBUG)
-    GFXRECON_WRITE_CONSOLE("\t\t\t[--api <api>] [--no-debug-popup] <file>\n");
-#elif defined(WIN32)
-    GFXRECON_WRITE_CONSOLE("\t\t\t[--api <api>] <file>\n");
-=======
 #if defined(WIN32)
     GFXRECON_WRITE_CONSOLE("\t\t\t[--log-level <level>] [--log-file <file>] [--log-debugview]");
 #if defined(_DEBUG)
-    GFXRECON_WRITE_CONSOLE("\t\t\t[--no-debug-popup]");
-#endif
->>>>>>> 3aa9f032
-#else
-    GFXRECON_WRITE_CONSOLE("\t\t\t[--log-level <level>] [--log-file <file>]");
-#endif
-    GFXRECON_WRITE_CONSOLE("\t\t\t<file>\n");
+    GFXRECON_WRITE_CONSOLE("\t\t\t[--api <api>] [--no-debug-popup] <file>\n");
+#else
+    GFXRECON_WRITE_CONSOLE("\t\t\t[--api <api>] <file>\n");
+#endif
+#else
+    GFXRECON_WRITE_CONSOLE("\t\t\t[--log-level <level>] [--log-file <file>] <file>");
+#endif
 
     GFXRECON_WRITE_CONSOLE("Required arguments:");
     GFXRECON_WRITE_CONSOLE("  <file>\t\tPath to the capture file to replay.");
