/*
 Copyright 2025 Google LLC

 Licensed under the Apache License, Version 2.0 (the "License");
 you may not use this file except in compliance with the License.
 You may obtain a copy of the License at

 http://www.apache.org/licenses/LICENSE-2.0

 Unless required by applicable law or agreed to in writing, software
 distributed under the License is distributed on an "AS IS" BASIS,
 WITHOUT WARRANTIES OR CONDITIONS OF ANY KIND, either express or implied.
 See the License for the specific language governing permissions and
 limitations under the License.
*/

#include "analyze_window.h"

#include <QComboBox>
#include <QDebug>
#include <QFileDialog>
#include <QHBoxLayout>
#include <QLabel>
#include <QLineEdit>
#include <QListWidget>
#include <QTextEdit>
#include <QMessageBox>
#include <QPushButton>
#include <QSizePolicy>
#include <QSpinBox>
#include <QStandardItem>
#include <QStandardItemModel>
#include <QVBoxLayout>
#include <filesystem>
#include <qapplication.h>
#include <string>

#include "absl/status/status.h"
#include "absl/strings/str_cat.h"
#include "capture_service/constants.h"
#include "capture_service/device_mgr.h"
#include "settings.h"
#include "common/macros.h"

//--------------------------------------------------------------------------------------------------
void AttemptDeletingTemporaryLocalFile(const std::filesystem::path &file_path)
{
    if (std::filesystem::remove(file_path))
    {
        qDebug() << "Successfully deleted: " << file_path.string().c_str();
    }
    else
    {
        qDebug() << "Was not present: " << file_path.string().c_str();
    }
}

// =================================================================================================
// AnalyzeDialog
// =================================================================================================
AnalyzeDialog::AnalyzeDialog(QWidget *parent)
{
    qDebug() << "AnalyzeDialog created.";

    // Metrics List
    m_metrics_list_label = new QLabel(tr("Available Metrics:"));
    m_metrics_list = new QListWidget();
    m_csv_items = new QVector<CsvItem>();
    m_enabled_metrics_vector = new std::vector<std::string>();
    PopulateMetrics();

    // Metrics Description
    m_selected_metrics_description_label = new QLabel(tr("Description:"));
    m_selected_metrics_description = new QTextEdit();
    m_selected_metrics_description->setReadOnly(true);
    m_selected_metrics_description->setPlaceholderText("Select a metric to see its description...");

    // Enabled Metrics
    m_enabled_metrics_list_label = new QLabel(tr("Enabled Metrics:"));
    m_enabled_metrics_list = new QListWidget();

    // Replay Button
    m_button_layout = new QHBoxLayout();
    m_replay_button = new QPushButton("&Replay", this);
    m_replay_button->setEnabled(false);
    m_button_layout->addWidget(m_replay_button);

    // Device Selector
    m_device_layout = new QHBoxLayout();
    m_device_label = new QLabel(tr("Devices:"));
    m_device_model = new QStandardItemModel();
    m_device_box = new QComboBox();
    m_device_refresh_button = new QPushButton("&Refresh", this);
    m_devices = Dive::GetDeviceManager().ListDevice();
    UpdateDeviceList(false);
    m_device_box->setCurrentText("Please select a device");
    m_device_box->setModel(m_device_model);
    m_device_box->setCurrentIndex(0);
    m_device_layout->addWidget(m_device_label);
    m_device_layout->addWidget(m_device_box);
    m_device_layout->addWidget(m_device_refresh_button);

    // Selected File
    m_selected_file_layout = new QHBoxLayout();
    m_selected_file_label = new QLabel("Selected Capture file:");
    m_selected_file_input_box = new QLineEdit();
    m_selected_capture_file_string = "";
    m_selected_file_input_box->setText(m_selected_capture_file_string);
    m_selected_file_input_box->setReadOnly(true);
    m_open_files_button = new QPushButton(this);
    QIcon open_files_icon(":/images/open.png");
    m_open_files_button->setIcon(open_files_icon);
    m_selected_file_layout->addWidget(m_selected_file_label);
    m_selected_file_layout->addWidget(m_selected_file_input_box);
    m_selected_file_layout->addWidget(m_open_files_button);

    // Enable GPU Time
    m_gpu_time_layout = new QHBoxLayout();
    m_gpu_time_label = new QLabel(tr("GPU Time:"));
    m_gpu_time_layout->addWidget(m_gpu_time_label);
    m_gpu_time_box = new QComboBox();
    m_gpu_time_model = new QStandardItemModel();
    QStandardItem *enable_gpu_time = new QStandardItem("Enabled");
    QStandardItem *disable_gpu_time = new QStandardItem("Disabled");
    m_gpu_time_model->appendRow(enable_gpu_time);
    m_gpu_time_model->appendRow(disable_gpu_time);
    m_gpu_time_box->setModel(m_gpu_time_model);
    m_gpu_time_box->setCurrentIndex(1);
    m_gpu_time_layout->addWidget(m_gpu_time_box);
    m_gpu_time_enabled = m_gpu_time_box->currentIndex() == 0;

    // Enable Dump Pm4
    m_dump_pm4_layout = new QHBoxLayout();
    m_dump_pm4_label = new QLabel(tr("Dump Pm4:"));
    m_dump_pm4_layout->addWidget(m_dump_pm4_label);
    m_dump_pm4_box = new QComboBox();
    m_dump_pm4_model = new QStandardItemModel();
    QStandardItem *enable_dump_pm4 = new QStandardItem("Enabled");
    QStandardItem *disable_dump_pm4 = new QStandardItem("Disabled");
    m_dump_pm4_model->appendRow(enable_dump_pm4);
    m_dump_pm4_model->appendRow(disable_dump_pm4);
    m_dump_pm4_box->setModel(m_dump_pm4_model);
    m_dump_pm4_box->setCurrentIndex(1);
    m_dump_pm4_layout->addWidget(m_dump_pm4_box);
    m_dump_pm4_enabled = m_dump_pm4_box->currentIndex() == 0;

    // Single Frame Loop Count
    m_frame_count_layout = new QHBoxLayout();
    m_frame_count_label = new QLabel(tr("Loop Single Frame Count:"));
    m_frame_count_box = new QSpinBox(this);
    m_frame_count_box->setRange(0, std::numeric_limits<int>::max());
    m_frame_count_box->setSpecialValueText("Infinite");
    m_frame_count_box->setMinimum(-1);
    m_frame_count_box->setValue(kDefaultFrameCount);
    m_frame_count_layout->addWidget(m_frame_count_label);
    m_frame_count_layout->addWidget(m_frame_count_box);

    // Replay Warning
    m_replay_warning_layout = new QHBoxLayout();
    m_replay_warning_label = new QLabel(tr("⚠ Initiating replay will clear any temporary "
                                           "artifacts produced by previous replays. Please save "
                                           "them manually in a different folder before proceeding, "
                                           "if those artifacts are desired."));
    m_replay_warning_label->setWordWrap(true);
    m_replay_warning_layout->addWidget(m_replay_warning_label);

    // Left Panel Layout
    m_left_panel_layout = new QVBoxLayout();
    m_left_panel_layout->addWidget(m_metrics_list_label);
    m_left_panel_layout->addWidget(m_metrics_list);

    // Right Panel Layout
    m_right_panel_layout = new QVBoxLayout();
    m_right_panel_layout->addWidget(m_selected_metrics_description_label);
    m_right_panel_layout->addWidget(m_selected_metrics_description);
    m_right_panel_layout->addWidget(m_enabled_metrics_list_label);
    m_right_panel_layout->addWidget(m_enabled_metrics_list);
    m_right_panel_layout->addLayout(m_device_layout);
    m_right_panel_layout->addLayout(m_selected_file_layout);
    m_right_panel_layout->addLayout(m_dump_pm4_layout);
    m_right_panel_layout->addLayout(m_gpu_time_layout);
    m_right_panel_layout->addLayout(m_frame_count_layout);
    m_right_panel_layout->addLayout(m_replay_warning_layout);
    m_right_panel_layout->addLayout(m_button_layout);

    // Main Layout
    m_main_layout = new QHBoxLayout(this);
    m_main_layout->addLayout(m_left_panel_layout);
    m_main_layout->addLayout(m_right_panel_layout);

    setLayout(m_main_layout);

    // Connect the name list's selection change to a lambda
    QObject::connect(m_metrics_list,
                     &QListWidget::currentItemChanged,
                     [&](QListWidgetItem *current, QListWidgetItem *previous) {
                         if (current)
                         {
                             int index = m_metrics_list->row(current);
                             if (index >= 0 && index < m_csv_items->size())
                             {
                                 m_selected_metrics_description->setText(
                                 m_csv_items->at(index).description);
                             }
                         }
                     });

    QObject::connect(m_metrics_list, &QListWidget::itemChanged, [&](QListWidgetItem *item) {
        // This code will execute whenever an item's state changes
        // It will refresh the second list of selected items
        UpdateSelectedMetricsList();
    });

    QObject::connect(m_device_box,
                     SIGNAL(currentIndexChanged(const QString &)),
                     this,
                     SLOT(OnDeviceSelected(const QString &)));
    QObject::connect(m_device_refresh_button,
                     &QPushButton::clicked,
                     this,
                     &AnalyzeDialog::OnDeviceListRefresh);
    QObject::connect(m_open_files_button, &QPushButton::clicked, this, &AnalyzeDialog::OnOpenFile);
    QObject::connect(m_replay_button, &QPushButton::clicked, this, &AnalyzeDialog::OnReplay);
}

//--------------------------------------------------------------------------------------------------
AnalyzeDialog::~AnalyzeDialog()
{
    qDebug() << "AnalyzeDialog destroyed.";
    Dive::GetDeviceManager().RemoveDevice();
}

//--------------------------------------------------------------------------------------------------
void AnalyzeDialog::SetSelectedCaptureFile(const QString &filePath)
{
    m_selected_capture_file_string = filePath;
    m_selected_file_input_box->setText(m_selected_capture_file_string);
}

//--------------------------------------------------------------------------------------------------
void AnalyzeDialog::ShowErrorMessage(const std::string &err_msg)
{
    QMessageBox msgBox;
    msgBox.setText(err_msg.c_str());
    msgBox.exec();
    return;
}

//--------------------------------------------------------------------------------------------------
void AnalyzeDialog::PopulateMetrics()
{
    QFile file(":/resources/available_metrics.csv");
    if (!file.open(QIODevice::ReadOnly | QIODevice::Text))
    {
        std::cout << "Could not open file:" << file.errorString().toStdString() << std::endl;
        qDebug() << "Could not open file:" << file.errorString();
        return;
    }

    QTextStream in(&file);

    // Read and discard the first line (headers)
    if (!in.atEnd())
    {
        in.readLine();
    }

    while (!in.atEnd())
    {
        QString     line = in.readLine();
        QStringList fields = line.split(',');

        if (fields.size() == 5)
        {
            CsvItem item;
            item.id = fields[0].replace('"', "");
            ;
            item.type = fields[1].replace('"', "");
            ;
            item.key = fields[2].replace('"', "");
            ;
            item.name = fields[3].replace('"', "");
            ;
            item.description = fields[4].replace('"', "");
            ;
            m_csv_items->append(item);
        }
    }
    file.close();

    // Populate the metrics list
    for (const auto &item : *m_csv_items)
    {
        QListWidgetItem *csv_item = new QListWidgetItem(item.name);
        csv_item->setData(kDataRole, item.key);
        csv_item->setFlags(csv_item->flags() | Qt::ItemIsUserCheckable);
        csv_item->setCheckState(Qt::Unchecked);
        m_metrics_list->addItem(csv_item);
    }

    // Add spacer so that all metrics are visible at the end of the list.
    QListWidgetItem *spacer = new QListWidgetItem();
    spacer->setFlags(spacer->flags() & ~Qt::ItemIsSelectable);
    m_metrics_list->addItem(spacer);
}

//--------------------------------------------------------------------------------------------------
void AnalyzeDialog::UpdateSelectedMetricsList()
{
    // Clear the existing items in the target list
    m_enabled_metrics_list->clear();
    m_enabled_metrics_vector->clear();

    // Iterate through the source list to find checked items
    for (int i = 0; i < m_metrics_list->count(); ++i)
    {
        QListWidgetItem *item = m_metrics_list->item(i);

        // If the item is checked, add it to the target list
        if (item->checkState() == Qt::Checked)
        {
            m_enabled_metrics_list->addItem(item->text());
            m_enabled_metrics_vector->push_back(item->data(kDataRole).toString().toStdString());
        }
    }
}

//--------------------------------------------------------------------------------------------------
void AnalyzeDialog::UpdateDeviceList(bool isInitialized)
{
    auto cur_list = Dive::GetDeviceManager().ListDevice();
    qDebug() << "m_device_box->currentIndex() " << m_device_box->currentIndex();
    if (cur_list == m_devices && isInitialized)
    {
        qDebug() << "No changes from the list of the connected devices. ";
        return;
    }

    m_devices = cur_list;
    m_device_model->clear();
    // Replay button should only be enabled when a device is selected.
    m_replay_button->setEnabled(false);

    if (m_devices.empty())
    {
        QStandardItem *item = new QStandardItem("No devices found");
        item->setFlags(item->flags() & ~Qt::ItemIsSelectable);
        m_device_model->appendRow(item);
        m_device_box->setCurrentIndex(0);
    }
    else
    {
        for (size_t i = 0; i < m_devices.size(); i++)
        {
            if (i == 0)
            {
                QStandardItem *item = new QStandardItem("Please select a device");
                item->setFlags(item->flags() & ~Qt::ItemIsSelectable);
                m_device_model->appendRow(item);
                m_device_box->setCurrentIndex(0);
            }

            QStandardItem *item = new QStandardItem(m_devices[i].GetDisplayName().c_str());
            m_device_model->appendRow(item);
            // Keep the original selected devices as selected.
            if (m_cur_device == m_devices[i].m_serial)
            {
                m_device_box->setCurrentIndex(static_cast<int>(i));
            }
        }
    }
}

//--------------------------------------------------------------------------------------------------
void AnalyzeDialog::OnDeviceSelected(const QString &s)
{
    if (s.isEmpty() || m_device_box->currentIndex() == 0)
    {
        qDebug() << "No devices selected";
        return;
    }
    int device_index = m_device_box->currentIndex() - 1;
    assert(static_cast<size_t>(device_index) < m_devices.size());

    qDebug() << "Device selected: " << m_cur_device.c_str() << ", index " << device_index
             << ", m_devices[device_index].m_serial " << m_devices[device_index].m_serial.c_str();
    if (m_cur_device == m_devices[device_index].m_serial)
    {
        // Enable the replay button as soon as a device is selected.
        m_replay_button->setEnabled(true);
        return;
    }

    m_cur_device = m_devices[device_index].m_serial;
    auto dev_ret = Dive::GetDeviceManager().SelectDevice(m_cur_device);
    if (!dev_ret.ok())
    {
        std::string err_msg = absl::StrCat("Failed to select device ",
                                           m_cur_device.c_str(),
                                           ", error: ",
                                           dev_ret.status().message());
        qDebug() << err_msg.c_str();
        ShowErrorMessage(err_msg);
        OnDeviceListRefresh();
        return;
    }

    m_replay_button->setEnabled(true);
}

//--------------------------------------------------------------------------------------------------
void AnalyzeDialog::OnDeviceListRefresh()
{
    UpdateDeviceList(true);
}

//--------------------------------------------------------------------------------------------------
void AnalyzeDialog::OnOpenFile()
{
    QString supported_files = QStringLiteral("GFXR files (*.gfxr)");
    QString file_name = QFileDialog::getOpenFileName(this,
                                                     "Open Capture File",
                                                     Settings::Get()->ReadLastFilePath(),
                                                     supported_files);

    if (!file_name.isEmpty())
    {
        // Convert the filename to a string to perform a replacement.
        std::string potential_asset_name(file_name.toStdString());

        const std::string trim_str = "_trim_trigger";
        const std::string asset_str = "_asset_file";

        // Find and replace the "trim_trigger" part of the filename.
        size_t pos = potential_asset_name.find(trim_str);
        if (pos != std::string::npos)
        {
            potential_asset_name.replace(pos, trim_str.length(), asset_str);
        }

        // Create a path object to the asset file.
        std::filesystem::path asset_file_path(potential_asset_name);
        asset_file_path.replace_extension(".gfxa");

        // Check if the required asset file exists.
        bool asset_file_exists = std::filesystem::exists(asset_file_path);

        if (!asset_file_exists)
        {
            QString title = QString("Unable to open file: %1").arg(file_name);
            QString description = QString("Required .gfxa file: %1 not found!")
                                  .arg(QString::fromStdString(asset_file_path.string()));
            QMessageBox::critical(this, title, description);
            return;
        }
        else
        {
            SetSelectedCaptureFile(file_name);
            QString last_file_path = file_name.left(file_name.lastIndexOf('/'));
            Settings::Get()->WriteLastFilePath(last_file_path);
            emit OnNewFileOpened(file_name);
        }
    }
}

//--------------------------------------------------------------------------------------------------
absl::StatusOr<std::string> AnalyzeDialog::GetCaptureFileDirectory()
{
    std::filesystem::path capture_file_path(m_selected_capture_file_string.toStdString());

    // Get the parent directory of the capture file.
    std::filesystem::path directory_path = capture_file_path.parent_path();

    if (!std::filesystem::exists(directory_path))
    {
        return absl::NotFoundError("Failed to find directory for the selected capture file.");
    }

    return directory_path.string();
}

//--------------------------------------------------------------------------------------------------
absl::StatusOr<std::string> AnalyzeDialog::GetAssetFile()
{
    // Get the capture file's directory.
    absl::StatusOr<std::string> capture_directory = GetCaptureFileDirectory();
    if (!capture_directory.ok())
    {
        return capture_directory.status();
    }
    std::filesystem::path asset_directory = *capture_directory;

    // Convert the filename to a string to perform a replacement.
    std::string potential_asset_name(m_selected_capture_file_string.toStdString());

    const std::string trim_str = "_trim_trigger";
    const std::string asset_str = "_asset_file";

    // Find and replace the "trim_trigger" part of the filename.
    size_t pos = potential_asset_name.find(trim_str);
    if (pos != std::string::npos)
    {
        potential_asset_name.replace(pos, trim_str.length(), asset_str);
    }

    // Create a path object to the asset file.
    std::filesystem::path asset_file_name = std::filesystem::path(potential_asset_name).filename();
    std::filesystem::path asset_file_path = asset_directory / asset_file_name;
    asset_file_path.replace_extension(".gfxa");

    // Check if the required asset file exists.
    bool asset_file_exists = std::filesystem::exists(asset_file_path);

    if (!asset_file_exists)
    {
        return absl::NotFoundError("Failed to find corresponding .gfxa asset file.");
    }

    return asset_file_path.string();
}

//--------------------------------------------------------------------------------------------------
absl::StatusOr<std::string> AnalyzeDialog::PushFilesToDevice(
Dive::AndroidDevice *device,
const std::string   &local_asset_file_path)
{
    const std::string remote_dir = "/sdcard/gfxr_captures_for_replay";

    // Create the remote directory on the device.
    RETURN_IF_ERROR(device->Adb().Run(absl::StrFormat("shell mkdir -p %s", remote_dir)));

    // Push the .gfxr file.
    std::string           local_gfxr_path = m_selected_capture_file_string.toStdString();
    std::filesystem::path gfxr_path(local_gfxr_path);
    std::string           gfxr_filename = gfxr_path.filename().string();
    std::string           remote_gfxr_path = absl::StrFormat("%s/%s", remote_dir, gfxr_filename);
    RETURN_IF_ERROR(
    device->Adb().Run(absl::StrFormat("push %s %s", local_gfxr_path, remote_gfxr_path)));

    // Push the .gfxa file.
    std::filesystem::path asset_file_path(local_asset_file_path);
    std::string           asset_file_name = asset_file_path.filename().string();
    RETURN_IF_ERROR(device->Adb().Run(
    absl::StrFormat("push %s %s/%s", local_asset_file_path, remote_dir, asset_file_name)));

    return remote_gfxr_path;
}

//--------------------------------------------------------------------------------------------------
std::string AnalyzeDialog::GetReplayArgs()
{
    int         frame_count = m_frame_count_box->value();
    std::string args = "--loop-single-frame";
    if (frame_count > 0)
    {

        args += " --loop-single-frame-count " + std::to_string(frame_count);
    }

    if (m_gpu_time_enabled)
    {
        args += " --enable-gpu-time";
    }

    return args;
}

//--------------------------------------------------------------------------------------------------
void AnalyzeDialog::SetReplayButton(const std::string &message, bool is_enabled)
{
    m_replay_button->setEnabled(is_enabled);
    m_replay_button->setText(message.c_str());
    QApplication::processEvents();
}

//--------------------------------------------------------------------------------------------------
std::filesystem::path AnalyzeDialog::GetFullLocalPath(const std::string &gfxr_stem,
                                                      const std::string &suffix) const
{
    if (m_local_capture_file_directory.empty())
    {
        return "";
    }

    std::filesystem::path full_path = m_local_capture_file_directory / (gfxr_stem + suffix);
    return full_path;
}

//--------------------------------------------------------------------------------------------------
absl::Status AnalyzeDialog::Pm4Replay(Dive::DeviceManager &device_manager,
                                      const std::string   &remote_gfxr_file)
{
    std::string replay_args = GetReplayArgs();
    if (m_dump_pm4_enabled)
    {
        // Dump Pm4 does not support the loop-single-frame and loop-single-frame-count arguments
        replay_args = "";
        SetReplayButton("Replaying with dump_pm4 enabled...", false);
    }
    else
    {
        SetReplayButton("Replaying...", false);
    }

    return device_manager.RunReplayApk(remote_gfxr_file,
                                       replay_args,
                                       m_dump_pm4_enabled,
                                       m_local_capture_file_directory.string());
}

//--------------------------------------------------------------------------------------------------
absl::Status AnalyzeDialog::PerfCounterReplay(Dive::DeviceManager &device_manager,
                                              const std::string   &remote_gfxr_file)
{
    SetReplayButton("Replaying with perf counter settings...", false);

    return device_manager.RunProfilingOnReplay(remote_gfxr_file,
<<<<<<< HEAD
                                               *m_enabled_metrics_vector,
                                               m_capture_file_directory.value());
=======
                                               *m_enabled_settings_vector,
                                               m_local_capture_file_directory.string());
>>>>>>> 888ef59f
}

//--------------------------------------------------------------------------------------------------
absl::Status AnalyzeDialog::GpuTimeReplay(Dive::DeviceManager &device_manager,
                                          const std::string   &remote_gfxr_file)
{
    std::string replay_args = GetReplayArgs();
    SetReplayButton("Replaying with gpu_time enabled...", false);

    // Run gpu time replay with dump_pm4 disabled
    return device_manager.RunReplayApk(remote_gfxr_file,
                                       replay_args,
                                       false,
                                       m_local_capture_file_directory.string());
}

//--------------------------------------------------------------------------------------------------
void AnalyzeDialog::WaitForReplay(Dive::AndroidDevice &device)
{
    while (device.IsProcessRunning(Dive::kGfxrReplayAppName))
    {
        std::this_thread::sleep_for(std::chrono::seconds(1));
    }
}

//--------------------------------------------------------------------------------------------------
void AnalyzeDialog::OnReplay()
{
    Dive::DeviceManager &device_manager = Dive::GetDeviceManager();
    auto                 device = device_manager.GetDevice();

    SetReplayButton("Setting up replay...", false);

    // Setup the device
    absl::Status ret = device->SetupDevice();
    if (!ret.ok())
    {
        std::string err_msg = absl::StrCat("Fail to setup device: ", ret.message());
        qDebug() << err_msg.c_str();
        ShowErrorMessage(err_msg);
        SetReplayButton(kDefaultReplayButtonText, false);
        OnDeviceListRefresh();
        return;
    }

    // Get the asset file name
    absl::StatusOr<std::string> asset_file = GetAssetFile();
    if (!asset_file.ok())
    {
        std::string err_msg = absl::StrCat(asset_file.status().message());
        qDebug() << err_msg.c_str();
        ShowErrorMessage(err_msg);
        SetReplayButton(kDefaultReplayButtonText, true);
        return;
    }

    absl::StatusOr<std::string> remote_file = PushFilesToDevice(device, asset_file.value());
    if (!remote_file.ok())
    {
        std::string err_msg = absl::StrCat("Failed to deploy replay apk: ",
                                           remote_file.status().message());
        qDebug() << err_msg.c_str();
        ShowErrorMessage(err_msg);
        SetReplayButton(kDefaultReplayButtonText, true);
        return;
    }

    // Deploying install/gfxr-replay.apk
    ret = device_manager.DeployReplayApk(m_cur_device);
    if (!ret.ok())
    {
        std::string err_msg = absl::StrCat("Failed to push files to device: ", ret.message());
        qDebug() << err_msg.c_str();
        ShowErrorMessage(err_msg);
        SetReplayButton(kDefaultReplayButtonText, true);
        return;
    }

    // Set the download directory to the directory of the current capture file
    auto ret2 = GetCaptureFileDirectory();
    if (!ret2.ok())
    {
        std::string err_msg = absl::StrCat("Failed to set download directory: ",
                                           ret2.status().message());
        qDebug() << err_msg.c_str();
        ShowErrorMessage(err_msg);
        SetReplayButton(kDefaultReplayButtonText, true);
        return;
    }
    m_local_capture_file_directory = ret2.value();

    // Delete any temporary artifacts from previous runs
    std::filesystem::path gfxr_filename_stem = std::filesystem::path(remote_file.value()).stem();
    std::filesystem::path perf_counter_csv = GetFullLocalPath(gfxr_filename_stem.string(),
                                                              Dive::kProfilingMetricsCsvSuffix);
    std::filesystem::path gpu_timing_csv = GetFullLocalPath(gfxr_filename_stem.string(),
                                                            Dive::kGpuTimingCsvSuffix);
    std::filesystem::path pm4_rd = GetFullLocalPath(gfxr_filename_stem.string(),
                                                    Dive::kPm4RdSuffix);
    qDebug() << "Attempting to delete temporary artifacts from previous runs...";
    AttemptDeletingTemporaryLocalFile(perf_counter_csv);
    AttemptDeletingTemporaryLocalFile(gpu_timing_csv);
    AttemptDeletingTemporaryLocalFile(pm4_rd);

    // Get the enabled settings
    m_dump_pm4_enabled = m_dump_pm4_box->currentIndex() == 0;
    m_gpu_time_enabled = m_gpu_time_box->currentIndex() == 0;

    // Run the pm4 replay
    if (m_dump_pm4_enabled || (m_enabled_metrics_vector->empty() && !m_gpu_time_enabled))
    {
        ret = Pm4Replay(device_manager, remote_file.value());
        if (!ret.ok())
        {
            std::string err_msg = absl::StrCat("Failed to run pm4 replay: ", ret.message());
            qDebug() << err_msg.c_str();
            ShowErrorMessage(err_msg);
            SetReplayButton(kDefaultReplayButtonText, true);
            return;
        }
    }
    // Reload the capture so the correct PM4 data (or absence thereof) is displayed
    emit ReloadCapture(m_selected_capture_file_string);
    WaitForReplay(*device);

    // Run the perf counter replay
    if (!m_enabled_metrics_vector->empty())
    {
        ret = PerfCounterReplay(device_manager, remote_file.value());
        if (!ret.ok())
        {
            std::string err_msg = absl::StrCat("Failed to run perf counter replay: ",
                                               ret.message());
            qDebug() << err_msg.c_str();
            ShowErrorMessage(err_msg);
            SetReplayButton(kDefaultReplayButtonText, true);
            return;
        }
        WaitForReplay(*device);
        qDebug() << "Loading perf counter data: " << perf_counter_csv.string().c_str();
        emit OnDisplayPerfCounterResults(QString::fromStdString(perf_counter_csv.string()));
    }
    else
    {
        qDebug() << "Cleared perf counter data";
        emit OnDisplayPerfCounterResults("");
    }

    // Run the gpu_time replay
    if (m_gpu_time_enabled)
    {
        ret = GpuTimeReplay(device_manager, remote_file.value());
        if (!ret.ok())
        {
            std::string err_msg = absl::StrCat("Failed to run gpu_time replay: ", ret.message());
            qDebug() << err_msg.c_str();
            ShowErrorMessage(err_msg);
            SetReplayButton(kDefaultReplayButtonText, true);
            return;
        }
        WaitForReplay(*device);
        qDebug() << "Loading gpu timing data: " << gpu_timing_csv.string().c_str();
        emit OnDisplayGpuTimingResults(QString::fromStdString(gpu_timing_csv.string()));
    }
    else
    {
        qDebug() << "Cleared gpu timing data";
        emit OnDisplayGpuTimingResults("");
    }

    SetReplayButton(kDefaultReplayButtonText, true);
}<|MERGE_RESOLUTION|>--- conflicted
+++ resolved
@@ -615,13 +615,8 @@
     SetReplayButton("Replaying with perf counter settings...", false);
 
     return device_manager.RunProfilingOnReplay(remote_gfxr_file,
-<<<<<<< HEAD
                                                *m_enabled_metrics_vector,
-                                               m_capture_file_directory.value());
-=======
-                                               *m_enabled_settings_vector,
                                                m_local_capture_file_directory.string());
->>>>>>> 888ef59f
 }
 
 //--------------------------------------------------------------------------------------------------
