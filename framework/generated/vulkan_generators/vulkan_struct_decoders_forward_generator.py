#!/usr/bin/python3 -i
#
# Copyright (c) 2018 Valve Corporation
# Copyright (c) 2018 LunarG, Inc.
#
# Permission is hereby granted, free of charge, to any person obtaining a copy
# of this software and associated documentation files (the "Software"), to
# deal in the Software without restriction, including without limitation the
# rights to use, copy, modify, merge, publish, distribute, sublicense, and/or
# sell copies of the Software, and to permit persons to whom the Software is
# furnished to do so, subject to the following conditions:
#
# The above copyright notice and this permission notice shall be included in
# all copies or substantial portions of the Software.
#
# THE SOFTWARE IS PROVIDED "AS IS", WITHOUT WARRANTY OF ANY KIND, EXPRESS OR
# IMPLIED, INCLUDING BUT NOT LIMITED TO THE WARRANTIES OF MERCHANTABILITY,
# FITNESS FOR A PARTICULAR PURPOSE AND NONINFRINGEMENT. IN NO EVENT SHALL THE
# AUTHORS OR COPYRIGHT HOLDERS BE LIABLE FOR ANY CLAIM, DAMAGES OR OTHER
# LIABILITY, WHETHER IN AN ACTION OF CONTRACT, TORT OR OTHERWISE, ARISING
# FROM, OUT OF OR IN CONNECTION WITH THE SOFTWARE OR THE USE OR OTHER DEALINGS
# IN THE SOFTWARE.

import sys
from base_generator import BaseGenerator, BaseGeneratorOptions, write


class VulkanStructDecodersForwardGeneratorOptions(BaseGeneratorOptions):
    """Options for generating C++ function and forward type declarations for Vulkan struct decoding."""

    def __init__(
        self,
        blacklists=None,  # Path to JSON file listing apicalls and structs to ignore.
        platform_types=None,  # Path to JSON file listing platform (WIN32, X11, etc.) defined types.
        filename=None,
        directory='.',
        prefix_text='',
        protect_file=False,
<<<<<<< HEAD
        protect_feature=True
    ):
        BaseGeneratorOptions.__init__(
            self, blacklists, platform_types, filename, directory, prefix_text,
            protect_file, protect_feature
=======
        protect_feature=True,
        extraVulkanHeaders=[]
    ):
        BaseGeneratorOptions.__init__(
            self,
            blacklists,
            platform_types,
            filename,
            directory,
            prefix_text,
            protect_file,
            protect_feature,
            extraVulkanHeaders=extraVulkanHeaders
>>>>>>> 760a7ac3
        )


class VulkanStructDecodersForwardGenerator(BaseGenerator):
    """VulkanStructDecodersForwardGenerator - subclass of BaseGenerator.
    Generates C++ type and function declarations for decoding Vulkan API structures.
    Generate C++ function and forward type declarations for Vulkan struct decoding.
    """

    def __init__(
        self, err_file=sys.stderr, warn_file=sys.stderr, diag_file=sys.stdout
    ):
        BaseGenerator.__init__(
            self,
            process_cmds=False,
            process_structs=True,
            feature_break=True,
            err_file=err_file,
            warn_file=warn_file,
            diag_file=diag_file
        )

    def beginFile(self, gen_opts):
        """Method override."""
        BaseGenerator.beginFile(self, gen_opts)

        write('#include "util/defines.h"', file=self.outFile)
        self.newline()
        self.includeVulkanHeaders(gen_opts)
        self.newline()
        write('#include <cstdint>', file=self.outFile)
        self.newline()
        write('GFXRECON_BEGIN_NAMESPACE(gfxrecon)', file=self.outFile)
        write('GFXRECON_BEGIN_NAMESPACE(decode)', file=self.outFile)

    def endFile(self):
        """Method override."""
        self.newline()
        write('GFXRECON_END_NAMESPACE(decode)', file=self.outFile)
        write('GFXRECON_END_NAMESPACE(gfxrecon)', file=self.outFile)

        # Finish processing in superclass
        BaseGenerator.endFile(self)

    def need_feature_generation(self):
        """Indicates that the current feature has C++ code to generate."""
        if self.feature_struct_members:
            return True
        return False

    def generate_feature(self):
        """Performs C++ code generation for the feature."""
        for struct in self.get_filtered_struct_names():
            write('struct Decoded_{};'.format(struct), file=self.outFile)

        self.newline()

        for struct in self.get_filtered_struct_names():
            write(
                'size_t DecodeStruct(const uint8_t* parameter_buffer, size_t buffer_size, Decoded_{}* wrapper);'
                .format(struct),
                file=self.outFile
            )<|MERGE_RESOLUTION|>--- conflicted
+++ resolved
@@ -36,13 +36,6 @@
         directory='.',
         prefix_text='',
         protect_file=False,
-<<<<<<< HEAD
-        protect_feature=True
-    ):
-        BaseGeneratorOptions.__init__(
-            self, blacklists, platform_types, filename, directory, prefix_text,
-            protect_file, protect_feature
-=======
         protect_feature=True,
         extraVulkanHeaders=[]
     ):
@@ -56,7 +49,6 @@
             protect_file,
             protect_feature,
             extraVulkanHeaders=extraVulkanHeaders
->>>>>>> 760a7ac3
         )
 
 
