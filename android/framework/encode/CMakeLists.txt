--- conflicted
+++ resolved
@@ -3,20 +3,13 @@
 target_sources(gfxrecon_encode
                PRIVATE
                    ${GFXRECON_SOURCE_DIR}/framework/encode/capture_manager.h
-<<<<<<< HEAD
-                   ${GFXRECON_SOURCE_DIR}/framework/encode/capture_manager.cpp
-                   ${GFXRECON_SOURCE_DIR}/framework/encode/capture_settings.h
-                   ${GFXRECON_SOURCE_DIR}/framework/encode/capture_settings.cpp
-=======
                    ${GFXRECON_SOURCE_DIR}/framework/encode/capture_manager.cpp               
                    ${GFXRECON_SOURCE_DIR}/framework/encode/capture_settings.h
                    ${GFXRECON_SOURCE_DIR}/framework/encode/capture_settings.cpp
                    ${GFXRECON_SOURCE_DIR}/framework/encode/custom_vulkan_encoder_commands.h
->>>>>>> 760a7ac3
                    ${GFXRECON_SOURCE_DIR}/framework/encode/custom_vulkan_api_call_encoders.h
                    ${GFXRECON_SOURCE_DIR}/framework/encode/custom_vulkan_api_call_encoders.cpp
                    ${GFXRECON_SOURCE_DIR}/framework/encode/custom_vulkan_array_size_2d.h
-                   ${GFXRECON_SOURCE_DIR}/framework/encode/custom_vulkan_encoder_commands.h
                    ${GFXRECON_SOURCE_DIR}/framework/encode/custom_vulkan_struct_encoders.h
                    ${GFXRECON_SOURCE_DIR}/framework/encode/custom_vulkan_struct_encoders.cpp
                    ${GFXRECON_SOURCE_DIR}/framework/encode/custom_vulkan_struct_handle_wrappers.h
