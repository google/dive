/*
** Copyright (c) 2018-2020 Valve Corporation
** Copyright (c) 2018-2020 LunarG, Inc.
**
** Permission is hereby granted, free of charge, to any person obtaining a
** copy of this software and associated documentation files (the "Software"),
** to deal in the Software without restriction, including without limitation
** the rights to use, copy, modify, merge, publish, distribute, sublicense,
** and/or sell copies of the Software, and to permit persons to whom the
** Software is furnished to do so, subject to the following conditions:
**
** The above copyright notice and this permission notice shall be included in
** all copies or substantial portions of the Software.
**
** THE SOFTWARE IS PROVIDED "AS IS", WITHOUT WARRANTY OF ANY KIND, EXPRESS OR
** IMPLIED, INCLUDING BUT NOT LIMITED TO THE WARRANTIES OF MERCHANTABILITY,
** FITNESS FOR A PARTICULAR PURPOSE AND NONINFRINGEMENT. IN NO EVENT SHALL THE
** AUTHORS OR COPYRIGHT HOLDERS BE LIABLE FOR ANY CLAIM, DAMAGES OR OTHER
** LIABILITY, WHETHER IN AN ACTION OF CONTRACT, TORT OR OTHERWISE, ARISING
** FROM, OUT OF OR IN CONNECTION WITH THE SOFTWARE OR THE USE OR OTHER
** DEALINGS IN THE SOFTWARE.
*/

#ifndef GFXRECON_DECODE_VULKAN_DECODER_BASE_H
#define GFXRECON_DECODE_VULKAN_DECODER_BASE_H

#include "decode/api_decoder.h"
#include "format/api_call_id.h"
#include "format/format.h"
#include "format/platform_types.h"
#include "generated/generated_vulkan_consumer.h"
#include "util/defines.h"
#include "decoder_util.h"

#include "vulkan/vulkan.h"

#include <algorithm>
#include <vector>
#include <unordered_map>

GFXRECON_BEGIN_NAMESPACE(gfxrecon)
GFXRECON_BEGIN_NAMESPACE(decode)

class VulkanDecoderBase : public ApiDecoder
{
  public:
    VulkanDecoderBase() {}

    virtual ~VulkanDecoderBase() override {}

    void AddConsumer(VulkanConsumer* consumer) { consumers_.push_back(consumer); }

    void RemoveConsumer(VulkanConsumer* consumer)
    {
        consumers_.erase(std::remove(consumers_.begin(), consumers_.end(), consumer));
    }

<<<<<<< HEAD
    virtual bool IsComplete(uint64_t block_index)
    {
        return decode::IsComplete<VulkanConsumer*>(consumers_, block_index);
    }
=======
    virtual void WaitIdle() override;
>>>>>>> 8f52665a

    virtual bool SupportsApiCall(format::ApiCallId call_id) override
    {
        return (format::GetApiCallFamily(call_id) == format::ApiFamilyId::ApiFamily_Vulkan);
    }

    virtual bool SupportsMetaDataId(format::MetaDataId meta_data_id) override
    {
        // For backwards compatibility, an encoded API of ApiFamily_None indicates the Vulkan API.
        format::ApiFamilyId api = format::GetMetaDataApi(meta_data_id);
        return (api == format::ApiFamilyId::ApiFamily_None) || (api == format::ApiFamilyId::ApiFamily_Vulkan);
    }

    virtual void DecodeFunctionCall(format::ApiCallId  call_id,
                                    const ApiCallInfo& call_options,
                                    const uint8_t*     parameter_buffer,
                                    size_t             buffer_size) override;

    virtual void DispatchStateBeginMarker(uint64_t frame_number) override;

    virtual void DispatchStateEndMarker(uint64_t frame_number) override;

    virtual void DispatchDisplayMessageCommand(format::ThreadId thread_id, const std::string& message) override;

    virtual void DispatchFillMemoryCommand(
        format::ThreadId thread_id, uint64_t memory_id, uint64_t offset, uint64_t size, const uint8_t* data) override;

    virtual void
    DispatchFillMemoryResourceValueCommand(const format::FillMemoryResourceValueCommandHeader& command_header,
                                           const uint8_t*                                      data) override;

    virtual void DispatchResizeWindowCommand(format::ThreadId thread_id,
                                             format::HandleId surface_id,
                                             uint32_t         width,
                                             uint32_t         height) override;

    virtual void DispatchResizeWindowCommand2(format::ThreadId thread_id,
                                              format::HandleId surface_id,
                                              uint32_t         width,
                                              uint32_t         height,
                                              uint32_t         pre_transform) override;

    virtual void
    DispatchCreateHardwareBufferCommand(format::ThreadId                                    thread_id,
                                        format::HandleId                                    memory_id,
                                        uint64_t                                            buffer_id,
                                        uint32_t                                            format,
                                        uint32_t                                            width,
                                        uint32_t                                            height,
                                        uint32_t                                            stride,
                                        uint64_t                                            usage,
                                        uint32_t                                            layers,
                                        const std::vector<format::HardwareBufferPlaneInfo>& plane_info) override;

    virtual void DispatchDestroyHardwareBufferCommand(format::ThreadId thread_id, uint64_t buffer_id) override;

    virtual void DispatchCreateHeapAllocationCommand(format::ThreadId thread_id,
                                                     uint64_t         allocation_id,
                                                     uint64_t         allocation_size) override;

    virtual void DispatchSetDevicePropertiesCommand(format::ThreadId   thread_id,
                                                    format::HandleId   physical_device_id,
                                                    uint32_t           api_version,
                                                    uint32_t           driver_version,
                                                    uint32_t           vendor_id,
                                                    uint32_t           device_id,
                                                    uint32_t           device_type,
                                                    const uint8_t      pipeline_cache_uuid[format::kUuidSize],
                                                    const std::string& device_name) override;

    virtual void
    DispatchSetDeviceMemoryPropertiesCommand(format::ThreadId                             thread_id,
                                             format::HandleId                             physical_device_id,
                                             const std::vector<format::DeviceMemoryType>& memory_types,
                                             const std::vector<format::DeviceMemoryHeap>& memory_heaps) override;

    virtual void DispatchSetOpaqueAddressCommand(format::ThreadId thread_id,
                                                 format::HandleId device_id,
                                                 format::HandleId object_id,
                                                 uint64_t         address) override;

    virtual void DispatchSetRayTracingShaderGroupHandlesCommand(format::ThreadId thread_id,
                                                                format::HandleId device_id,
                                                                format::HandleId pipeline_id,
                                                                size_t           data_size,
                                                                const uint8_t*   data) override;

    virtual void
    DispatchSetSwapchainImageStateCommand(format::ThreadId                                    thread_id,
                                          format::HandleId                                    device_id,
                                          format::HandleId                                    swapchain_id,
                                          uint32_t                                            last_presented_image,
                                          const std::vector<format::SwapchainImageStateInfo>& image_state) override;

    virtual void DispatchBeginResourceInitCommand(format::ThreadId thread_id,
                                                  format::HandleId device_id,
                                                  uint64_t         max_resource_size,
                                                  uint64_t         max_copy_size) override;

    virtual void DispatchEndResourceInitCommand(format::ThreadId thread_id, format::HandleId device_id) override;

    virtual void DispatchInitBufferCommand(format::ThreadId thread_id,
                                           format::HandleId device_id,
                                           format::HandleId buffer_id,
                                           uint64_t         data_size,
                                           const uint8_t*   data) override;

    virtual void DispatchInitImageCommand(format::ThreadId             thread_id,
                                          format::HandleId             device_id,
                                          format::HandleId             image_id,
                                          uint64_t                     data_size,
                                          uint32_t                     aspect,
                                          uint32_t                     layout,
                                          const std::vector<uint64_t>& level_sizes,
                                          const uint8_t*               data) override;

    virtual void DispatchInitSubresourceCommand(const format::InitSubresourceCommandHeader& command_header,
                                                const uint8_t*                              data) override;

    virtual void DispatchInitDx12AccelerationStructureCommand(
        const format::InitDx12AccelerationStructureCommandHeader&       command_header,
        std::vector<format::InitDx12AccelerationStructureGeometryDesc>& geometry_descs,
        const uint8_t*                                                  build_inputs_data) override
    {}

    virtual void DispatchDriverInfo(format::ThreadId thread_id, format::DriverInfoBlock& info) {}

    virtual void DispatchExeFileInfo(format::ThreadId thread_id, format::ExeFileInfoBlock& info) {}

  protected:
    const std::vector<VulkanConsumer*>& GetConsumers() const { return consumers_; }

  private:
    size_t Decode_vkUpdateDescriptorSetWithTemplate(const ApiCallInfo& call_info,
                                                    const uint8_t*     parameter_buffer,
                                                    size_t             buffer_size);

    size_t Decode_vkCmdPushDescriptorSetWithTemplateKHR(const ApiCallInfo& call_info,
                                                        const uint8_t*     parameter_buffer,
                                                        size_t             buffer_size);

    size_t Decode_vkUpdateDescriptorSetWithTemplateKHR(const ApiCallInfo& call_info,
                                                       const uint8_t*     parameter_buffer,
                                                       size_t             buffer_size);

    size_t Decode_vkCreateRayTracingPipelinesKHR(const ApiCallInfo& call_info,
                                                 const uint8_t*     parameter_buffer,
                                                 size_t             buffer_size);

    size_t Decode_vkDeferredOperationJoinKHR(const ApiCallInfo& call_info,
                                             const uint8_t*     parameter_buffer,
                                             size_t             buffer_size);

  private:
    std::vector<VulkanConsumer*> consumers_;

    struct DeferredOperationFunctionCallData
    {
        StructPointerDecoder<Decoded_VkRayTracingPipelineCreateInfoKHR> pCreateInfos;
        StructPointerDecoder<Decoded_VkAllocationCallbacks>             pAllocator;
        HandlePointerDecoder<VkPipeline>                                pPipelines;
    };
    std::unordered_map<format::HandleId, DeferredOperationFunctionCallData> record_deferred_operation_function_call;
};

GFXRECON_END_NAMESPACE(decode)
GFXRECON_END_NAMESPACE(gfxrecon)

#endif // GFXRECON_DECODE_VULKAN_DECODER_BASE_H<|MERGE_RESOLUTION|>--- conflicted
+++ resolved
@@ -30,7 +30,6 @@
 #include "format/platform_types.h"
 #include "generated/generated_vulkan_consumer.h"
 #include "util/defines.h"
-#include "decoder_util.h"
 
 #include "vulkan/vulkan.h"
 
@@ -55,14 +54,7 @@
         consumers_.erase(std::remove(consumers_.begin(), consumers_.end(), consumer));
     }
 
-<<<<<<< HEAD
-    virtual bool IsComplete(uint64_t block_index)
-    {
-        return decode::IsComplete<VulkanConsumer*>(consumers_, block_index);
-    }
-=======
     virtual void WaitIdle() override;
->>>>>>> 8f52665a
 
     virtual bool SupportsApiCall(format::ApiCallId call_id) override
     {
@@ -89,10 +81,6 @@
 
     virtual void DispatchFillMemoryCommand(
         format::ThreadId thread_id, uint64_t memory_id, uint64_t offset, uint64_t size, const uint8_t* data) override;
-
-    virtual void
-    DispatchFillMemoryResourceValueCommand(const format::FillMemoryResourceValueCommandHeader& command_header,
-                                           const uint8_t*                                      data) override;
 
     virtual void DispatchResizeWindowCommand(format::ThreadId thread_id,
                                              format::HandleId surface_id,
@@ -119,10 +107,6 @@
 
     virtual void DispatchDestroyHardwareBufferCommand(format::ThreadId thread_id, uint64_t buffer_id) override;
 
-    virtual void DispatchCreateHeapAllocationCommand(format::ThreadId thread_id,
-                                                     uint64_t         allocation_id,
-                                                     uint64_t         allocation_size) override;
-
     virtual void DispatchSetDevicePropertiesCommand(format::ThreadId   thread_id,
                                                     format::HandleId   physical_device_id,
                                                     uint32_t           api_version,
@@ -179,19 +163,6 @@
                                           const std::vector<uint64_t>& level_sizes,
                                           const uint8_t*               data) override;
 
-    virtual void DispatchInitSubresourceCommand(const format::InitSubresourceCommandHeader& command_header,
-                                                const uint8_t*                              data) override;
-
-    virtual void DispatchInitDx12AccelerationStructureCommand(
-        const format::InitDx12AccelerationStructureCommandHeader&       command_header,
-        std::vector<format::InitDx12AccelerationStructureGeometryDesc>& geometry_descs,
-        const uint8_t*                                                  build_inputs_data) override
-    {}
-
-    virtual void DispatchDriverInfo(format::ThreadId thread_id, format::DriverInfoBlock& info) {}
-
-    virtual void DispatchExeFileInfo(format::ThreadId thread_id, format::ExeFileInfoBlock& info) {}
-
   protected:
     const std::vector<VulkanConsumer*>& GetConsumers() const { return consumers_; }
 
