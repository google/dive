/*
Copyright 2023 Google Inc.

Licensed under the Apache License, Version 2.0 (the "License");
you may not use this file except in compliance with the License.
You may obtain a copy of the License at

http://www.apache.org/licenses/LICENSE-2.0

Unless required by applicable law or agreed to in writing, software
distributed under the License is distributed on an "AS IS" BASIS,
WITHOUT WARRANTIES OR CONDITIONS OF ANY KIND, either express or implied.
See the License for the specific language governing permissions and
limitations under the License.
*/

#pragma once

#include "absl/status/status.h"
#include "absl/status/statusor.h"
#include "android_application.h"
#include "command_utils.h"
#include "constants.h"

#include <cassert>
#include <filesystem>
#include <memory>
#include <string>
#include <vector>

namespace Dive
{

struct DeviceInfo
{
    std::string m_serial;
    std::string m_manufacturer;
    std::string m_model;
    bool        m_is_adreno_gpu = false;

    std::string GetDisplayName() const;
};

inline bool operator==(const DeviceInfo &lhs, const DeviceInfo &rhs)
{
    return lhs.m_serial == rhs.m_serial && lhs.m_manufacturer == rhs.m_manufacturer &&
           lhs.m_model == rhs.m_model && lhs.m_is_adreno_gpu == rhs.m_is_adreno_gpu;
}

inline bool operator!=(const DeviceInfo &lhs, const DeviceInfo &rhs)
{
    return !(lhs == rhs);
}

struct DeviceState
{
    std::string m_enforce;
    bool        m_root_access_requested = false;
    bool        m_is_root_shell = false;
};

class AndroidDevice
{
public:
    explicit AndroidDevice(const std::string &serial);
    ~AndroidDevice();

    AndroidDevice &operator=(const AndroidDevice &) = delete;
    AndroidDevice(const AndroidDevice &) = delete;

    absl::Status Init();
    absl::Status ForwardFirstAvailablePort();

    // Only legacy PM4 capture should request root access. Anything related to GFXR doesn't require
    // root access thus should not request it. Will remove the requirement of need root access once
    // we fully transit to using GFXR replay.
    absl::Status RequestRootAccess();
    absl::Status SetupDevice();
    absl::Status CleanupDevice();
    absl::Status CleanupPackage(const std::string &package);
    void         EnableGfxr(bool enable_gfxr);
    bool         IsProcessRunning(absl::string_view process_name) const;
    bool         FileExists(const std::string &file_path);

    enum class PackageListOptions
    {
        kAll,
        kDebuggableOnly,
        kNonDebuggableOnly,
    };

    absl::StatusOr<std::vector<std::string>> ListPackage(
    PackageListOptions option = PackageListOptions::kAll) const;
    std::string  GetDeviceDisplayName() const;
    absl::Status SetupApp(const std::string    &package,
                          const ApplicationType type,
                          const std::string    &command_args,
                          const std::string    &device_architecture,
                          const std::string    &gfxr_capture_directory);
    absl::Status SetupApp(const std::string    &binary,
                          const std::string    &args,
                          const ApplicationType type);

    absl::Status      CleanupApp();
    absl::Status      StartApp();
    absl::Status      StopApp();
    const AdbSession &Adb() const { return m_adb; }
    AdbSession       &Adb() { return m_adb; }
    int               Port() const { return m_port; }
    bool              IsAdrenoGpu() const { return m_dev_info.m_is_adreno_gpu; }

    AndroidApplication *GetCurrentApplication() { return m_app.get(); }

    // Fetches file at remote_file_path to local_save_dir and deletes the remote file after
    // If new_file_name specified, local file is renamed
    // If delete_after_retrieve is false, remote file is not deleted
    absl::Status RetrieveFile(const std::string &remote_file_path,
                              const std::string &local_save_dir,
                              bool               delete_after_retrieve = true,
                              const std::string &new_file_name = "");

private:
    const std::string                   m_serial;
    DeviceInfo                          m_dev_info;
    AdbSession                          m_adb;
    DeviceState                         m_original_state;
    std::unique_ptr<AndroidApplication> m_app;
    bool                                m_gfxr_enabled = false;
    int                                 m_port = kFirstPort;
};

class DeviceManager
{
public:
    DeviceManager() = default;
    DeviceManager &operator=(const DeviceManager &) = delete;
    DeviceManager(const DeviceManager &) = delete;

    std::vector<DeviceInfo>         ListDevice() const;
    absl::StatusOr<AndroidDevice *> SelectDevice(const std::string &serial);
    void                            RemoveDevice() { m_device = nullptr; }
    AndroidDevice                  *GetDevice() const { return m_device.get(); }
    absl::Status                    Cleanup(const std::string &serial, const std::string &package);

    absl::Status DeployReplayApk(const std::string &serial);
    absl::Status RunReplayApk(const std::string &capture_path,
                              const std::string &replay_args,
                              bool               dump_pm4,
                              const std::string &local_download_dir);
    absl::Status RunProfilingOnReplay(const std::string              &capture_path,
                                      const std::vector<std::string> &metrics,
<<<<<<< HEAD
                                      const std::string              &download_path,
                                      const std::string              &gfxr_replay_flags = "");
=======
                                      const std::string              &local_download_dir);
>>>>>>> ebd9a492

private:
    std::unique_ptr<AndroidDevice> m_device{ nullptr };
};

std::filesystem::path ResolveAndroidLibPath(const std::string &name,
                                            const std::string &device_architecture);

DeviceManager &GetDeviceManager();
}  // namespace Dive<|MERGE_RESOLUTION|>--- conflicted
+++ resolved
@@ -149,12 +149,8 @@
                               const std::string &local_download_dir);
     absl::Status RunProfilingOnReplay(const std::string              &capture_path,
                                       const std::vector<std::string> &metrics,
-<<<<<<< HEAD
-                                      const std::string              &download_path,
+                                      const std::string              &local_download_dir,
                                       const std::string              &gfxr_replay_flags = "");
-=======
-                                      const std::string              &local_download_dir);
->>>>>>> ebd9a492
 
 private:
     std::unique_ptr<AndroidDevice> m_device{ nullptr };
