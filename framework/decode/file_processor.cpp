/*
** Copyright (c) 2018-2020,2022 Valve Corporation
** Copyright (c) 2018-2020,2022 LunarG, Inc.
**
** Permission is hereby granted, free of charge, to any person obtaining a
** copy of this software and associated documentation files (the "Software"),
** to deal in the Software without restriction, including without limitation
** the rights to use, copy, modify, merge, publish, distribute, sublicense,
** and/or sell copies of the Software, and to permit persons to whom the
** Software is furnished to do so, subject to the following conditions:
**
** The above copyright notice and this permission notice shall be included in
** all copies or substantial portions of the Software.
**
** THE SOFTWARE IS PROVIDED "AS IS", WITHOUT WARRANTY OF ANY KIND, EXPRESS OR
** IMPLIED, INCLUDING BUT NOT LIMITED TO THE WARRANTIES OF MERCHANTABILITY,
** FITNESS FOR A PARTICULAR PURPOSE AND NONINFRINGEMENT. IN NO EVENT SHALL THE
** AUTHORS OR COPYRIGHT HOLDERS BE LIABLE FOR ANY CLAIM, DAMAGES OR OTHER
** LIABILITY, WHETHER IN AN ACTION OF CONTRACT, TORT OR OTHERWISE, ARISING
** FROM, OUT OF OR IN CONNECTION WITH THE SOFTWARE OR THE USE OR OTHER
** DEALINGS IN THE SOFTWARE.
*/

#include "decode/file_processor.h"

#include "decode/decode_allocator.h"
#include "format/format_util.h"
#include "util/compressor.h"
#include "util/logging.h"
#include "util/platform.h"

#include <cassert>
#include <numeric>

GFXRECON_BEGIN_NAMESPACE(gfxrecon)
GFXRECON_BEGIN_NAMESPACE(decode)

FileProcessor::FileProcessor() :
    file_header_{}, file_descriptor_(nullptr), current_frame_number_(0), bytes_read_(0),
    error_state_(kErrorInvalidFileDescriptor), annotation_handler_(nullptr), compressor_(nullptr), block_index_(0),
    api_call_index_(0), block_limit_(0)
{}

FileProcessor::FileProcessor(uint64_t block_limit) : FileProcessor()
{
    block_limit_ = block_limit;
}

FileProcessor::~FileProcessor()
{
    if (nullptr != compressor_)
    {
        delete compressor_;
        compressor_ = nullptr;
    }

    if (file_descriptor_)
    {
        fclose(file_descriptor_);
    }

    DecodeAllocator::DestroyInstance();
}

void FileProcessor::WaitDecodersIdle()
{
    for (auto decoder : decoders_)
    {
        decoder->WaitIdle();
    }
};

bool FileProcessor::Initialize(const std::string& filename)
{
    bool success = false;

    int32_t result = util::platform::FileOpen(&file_descriptor_, filename.c_str(), "rb");

    if ((result == 0) && (file_descriptor_ != nullptr))
    {
        success = ProcessFileHeader();

        if (success)
        {
            filename_    = filename;
            error_state_ = kErrorNone;
        }
        else
        {
            fclose(file_descriptor_);
            file_descriptor_ = nullptr;
        }
    }
    else
    {
        GFXRECON_LOG_ERROR("Failed to open file %s", filename.c_str());
        error_state_ = kErrorOpeningFile;
    }

    return success;
}

bool FileProcessor::ProcessNextFrame()
{
    bool success = IsFileValid();

    if (success)
    {
        success = ProcessBlocks();
    }
    else
    {
        // If not EOF, determine reason for invalid state.
        if (file_descriptor_ == nullptr)
        {
            error_state_ = kErrorInvalidFileDescriptor;
        }
        else if (ferror(file_descriptor_))
        {
            error_state_ = kErrorReadingFile;
        }
    }

    return success;
}

bool FileProcessor::ProcessAllFrames()
{
    bool success = true;

    block_index_ = 0;

    while (success)
    {
        if (success)
        {
            success = ProcessNextFrame();
        }
    }

    return (error_state_ == kErrorNone);
}

bool FileProcessor::ContinueDecoding()
{
    bool early_exit = false;
    // If a block limit was specified, obey it.
    // If not (block_limit_ = 0),  then the consumer may determine early exit
    if (block_limit_ > 0)
    {
        if (block_index_ > block_limit_)
        {
            early_exit = true;
        }
    }
    else
    {
        int completed_decoders = 0;

        for (auto& decoder : decoders_)
        {
            if (decoder->IsComplete(block_index_) == true)
            {
                completed_decoders++;
            }
        }

        if (completed_decoders == decoders_.size())
        {
            early_exit = true;
        }
    }

    return !early_exit;
}

bool FileProcessor::ProcessFileHeader()
{
    bool success = false;

    if (ReadBytes(&file_header_, sizeof(file_header_)))
    {
        success = format::ValidateFileHeader(file_header_);

        if (success)
        {
            file_options_.resize(file_header_.num_options);

            size_t option_data_size = file_header_.num_options * sizeof(format::FileOptionPair);

            success = ReadBytes(file_options_.data(), option_data_size);

            if (success)
            {
                for (const auto& option : file_options_)
                {
                    switch (option.key)
                    {
                        case format::FileOption::kCompressionType:
                            enabled_options_.compression_type = static_cast<format::CompressionType>(option.value);
                            break;
                        default:
                            GFXRECON_LOG_WARNING("Ignoring unrecognized file header option %u", option.key);
                            break;
                    }
                }

                compressor_ = format::CreateCompressor(enabled_options_.compression_type);

                if ((compressor_ == nullptr) && (enabled_options_.compression_type != format::CompressionType::kNone))
                {
                    GFXRECON_LOG_ERROR("Failed to initialize file compression module (type = %u); replay of "
                                       "compressed data will not be possible",
                                       enabled_options_.compression_type);
                    success      = false;
                    error_state_ = kErrorUnsupportedCompressionType;
                }
            }
        }
        else
        {
            GFXRECON_LOG_ERROR("File header contains invalid four character code");
            error_state_ = kErrorInvalidFourCC;
        }
    }
    else
    {
        GFXRECON_LOG_ERROR("Failed to read file header");
        error_state_ = kErrorReadingFileHeader;
    }

    return success;
}

bool FileProcessor::ProcessBlocks()
{
    format::BlockHeader block_header;
    bool                success = true;

    while (success)
    {
        success = ContinueDecoding();

        if (success)
        {
            success = ReadBlockHeader(&block_header);

            for (auto decoder : decoders_)
            {
                decoder->SetCurrentBlockIndex(block_index_);
            }

            if (success)
            {
                if (format::RemoveCompressedBlockBit(block_header.type) == format::BlockType::kFunctionCallBlock)
                {
                    format::ApiCallId api_call_id = format::ApiCallId::ApiCall_Unknown;

                    success = ReadBytes(&api_call_id, sizeof(api_call_id));

                    if (success)
                    {
                        success = ProcessFunctionCall(block_header, api_call_id);

                        // Break from loop on frame delimiter.
                        if (IsFrameDelimiter(api_call_id))
                        {
                            // Make sure to increment the frame number on the way out.
                            ++current_frame_number_;
                            ++block_index_;
                            break;
                        }
                    }
                    else
                    {
<<<<<<< HEAD
                        HandleBlockReadError(kErrorReadingBlockHeader, "Failed to read function call block header");
=======
                        // Make sure to increment the frame number on the way out.
                        ++current_frame_number_;
                        ++block_index_;
                        break;
>>>>>>> 2a2c74f9
                    }
                }
                else if (format::RemoveCompressedBlockBit(block_header.type) == format::BlockType::kMethodCallBlock)
                {
                    format::ApiCallId api_call_id = format::ApiCallId::ApiCall_Unknown;

                    success = ReadBytes(&api_call_id, sizeof(api_call_id));

                    if (success)
                    {
                        success = ProcessMethodCall(block_header, api_call_id);

                        // Break from loop on frame delimiter.
                        if (IsFrameDelimiter(api_call_id))
                        {
                            // Make sure to increment the frame number on the way out.
                            ++current_frame_number_;
                            ++block_index_;
                            break;
                        }
                    }
                    else
                    {
                        HandleBlockReadError(kErrorReadingBlockHeader, "Failed to read function call block header");
                    }
                }
                else if (format::RemoveCompressedBlockBit(block_header.type) == format::BlockType::kMetaDataBlock)
                {
                    format::MetaDataId meta_data_id = format::MakeMetaDataId(
                        format::ApiFamilyId::ApiFamily_None, format::MetaDataType::kUnknownMetaDataType);

                    success = ReadBytes(&meta_data_id, sizeof(meta_data_id));

                    if (success)
                    {
                        success = ProcessMetaData(block_header, meta_data_id);
                    }
                    else
                    {
                        HandleBlockReadError(kErrorReadingBlockHeader, "Failed to read meta-data block header");
                    }
                }
                else if (block_header.type == format::BlockType::kStateMarkerBlock)
                {
                    format::MarkerType marker_type  = format::MarkerType::kUnknownMarker;
                    uint64_t           frame_number = 0;

                    success = ReadBytes(&marker_type, sizeof(marker_type));

                    if (success)
                    {
                        success = ProcessStateMarker(block_header, marker_type);
                    }
                    else
                    {
                        HandleBlockReadError(kErrorReadingBlockHeader, "Failed to read state marker header");
                    }
                }
                else if (block_header.type == format::BlockType::kAnnotation)
                {
                    if (annotation_handler_ != nullptr)
                    {
                        format::AnnotationType annotation_type = format::AnnotationType::kUnknown;

                        success = ReadBytes(&annotation_type, sizeof(annotation_type));

                        if (success)
                        {
                            success = ProcessAnnotation(block_header, annotation_type);
                        }
                        else
                        {
                            HandleBlockReadError(kErrorReadingBlockHeader, "Failed to read annotation block header");
                        }
                    }
                    else
                    {
                        // If there is no annotation handler to process the annotation, we can skip the annotation
                        // block.
                        GFXRECON_CHECK_CONVERSION_DATA_LOSS(size_t, block_header.size);
                        success = SkipBytes(static_cast<size_t>(block_header.size));
                    }
                }
                else
                {
                    // Unrecognized block type.
                    GFXRECON_LOG_WARNING("Skipping unrecognized file block with type %u", block_header.type);
                    GFXRECON_CHECK_CONVERSION_DATA_LOSS(size_t, block_header.size);
                    success = SkipBytes(static_cast<size_t>(block_header.size));
                }
            }
            else
            {
<<<<<<< HEAD
                if (!feof(file_descriptor_))
                {
                    // No data has been read for the current block, so we don't use 'HandleBlockReadError' here, as it
                    // assumes that the block header has been successfully read and will print an incomplete block at
                    // end of file warning when the file is at EOF without an error. For this case (the normal EOF case)
                    // we print nothing at EOF, or print an error message and set the error code directly when not at
                    // EOF.
                    GFXRECON_LOG_ERROR("Failed to read block header");
                    error_state_ = kErrorReadingBlockHeader;
                }
=======
                // Unrecognized block type.
                GFXRECON_LOG_WARNING("Skipping unrecognized file block with type %u", block_header.type);
                GFXRECON_CHECK_CONVERSION_DATA_LOSS(size_t, block_header.size);
                success = SkipBytes(static_cast<size_t>(block_header.size));
            }
        }
        else
        {
            if (!feof(file_descriptor_))
            {
                // No data has been read for the current block, so we don't use 'HandleBlockReadError' here, as it
                // assumes that the block header has been successfully read and will print an incomplete block at end
                // of file warning when the file is at EOF without an error. For this case (the normal EOF case) we
                // print nothing at EOF, or print an error message and set the error code directly when not at EOF.
                GFXRECON_LOG_ERROR("Failed to read block header");
                error_state_ = kErrorReadingBlockHeader;
>>>>>>> 2a2c74f9
            }

            ++block_index_;
        }
        ++block_index_;
    }

    return success;
}

bool FileProcessor::ReadBlockHeader(format::BlockHeader* block_header)
{
    assert(block_header != nullptr);

    bool success = false;

    if (ReadBytes(block_header, sizeof(*block_header)))
    {
        success = true;
    }

    return success;
}

bool FileProcessor::ReadParameterBuffer(size_t buffer_size)
{
    if (buffer_size > parameter_buffer_.size())
    {
        parameter_buffer_.resize(buffer_size);
    }

    return ReadBytes(parameter_buffer_.data(), buffer_size);
}

bool FileProcessor::ReadCompressedParameterBuffer(size_t  compressed_buffer_size,
                                                  size_t  expected_uncompressed_size,
                                                  size_t* uncompressed_buffer_size)
{
    // This should only be null if initialization failed.
    assert(compressor_ != nullptr);

    if (compressed_buffer_size > compressed_parameter_buffer_.size())
    {
        compressed_parameter_buffer_.resize(compressed_buffer_size);
    }

    if (ReadBytes(compressed_parameter_buffer_.data(), compressed_buffer_size))
    {
        if (parameter_buffer_.size() < expected_uncompressed_size)
        {
            parameter_buffer_.resize(expected_uncompressed_size);
        }

        size_t uncompressed_size = compressor_->Decompress(
            compressed_buffer_size, compressed_parameter_buffer_, expected_uncompressed_size, &parameter_buffer_);
        if ((0 < uncompressed_size) && (uncompressed_size == expected_uncompressed_size))
        {
            *uncompressed_buffer_size = uncompressed_size;
            return true;
        }
    }
    return false;
}

bool FileProcessor::ReadBytes(void* buffer, size_t buffer_size)
{
    size_t bytes_read = util::platform::FileRead(buffer, 1, buffer_size, file_descriptor_);
    bytes_read_ += bytes_read;
    return (bytes_read == buffer_size);
}

bool FileProcessor::SkipBytes(size_t skip_size)
{
    bool success = util::platform::FileSeek(file_descriptor_, skip_size, util::platform::FileSeekCurrent);

    if (success)
    {
        // These technically count as bytes read/processed.
        bytes_read_ += skip_size;
    }

    return success;
}

void FileProcessor::HandleBlockReadError(Error error_code, const char* error_message)
{
    // Report incomplete block at end of file as a warning, other I/O errors as an error.
    if (feof(file_descriptor_) && !ferror(file_descriptor_))
    {
        GFXRECON_LOG_WARNING("Incomplete block at end of file");
    }
    else
    {
        GFXRECON_LOG_ERROR("%s", error_message);
        error_state_ = error_code;
    }
}

bool FileProcessor::ProcessFunctionCall(const format::BlockHeader& block_header, format::ApiCallId call_id)
{
    size_t      parameter_buffer_size = static_cast<size_t>(block_header.size) - sizeof(call_id);
    uint64_t    uncompressed_size     = 0;
    ApiCallInfo call_info             = {};
    call_info.index                   = block_index_;
    bool success                      = ReadBytes(&call_info.thread_id, sizeof(call_info.thread_id));

    if (success)
    {
        parameter_buffer_size -= sizeof(call_info.thread_id);

        if (format::IsBlockCompressed(block_header.type))
        {
            parameter_buffer_size -= sizeof(uncompressed_size);
            success = ReadBytes(&uncompressed_size, sizeof(uncompressed_size));

            if (success)
            {
                GFXRECON_CHECK_CONVERSION_DATA_LOSS(size_t, uncompressed_size);

                size_t actual_size = 0;
                success            = ReadCompressedParameterBuffer(
                    parameter_buffer_size, static_cast<size_t>(uncompressed_size), &actual_size);

                if (success)
                {
                    assert(actual_size == uncompressed_size);
                    parameter_buffer_size = static_cast<size_t>(uncompressed_size);
                }
                else
                {
                    HandleBlockReadError(kErrorReadingCompressedBlockData,
                                         "Failed to read compressed function call block data");
                }
            }
            else
            {
                HandleBlockReadError(kErrorReadingCompressedBlockHeader,
                                     "Failed to read compressed function call block header");
            }
        }
        else
        {
            success = ReadParameterBuffer(parameter_buffer_size);

            if (!success)
            {
                HandleBlockReadError(kErrorReadingBlockData, "Failed to read function call block data");
            }
        }

        if (success)
        {
            for (auto decoder : decoders_)
            {
                if (decoder->SupportsApiCall(call_id))
                {
                    DecodeAllocator::Begin();
                    decoder->DecodeFunctionCall(call_id, call_info, parameter_buffer_.data(), parameter_buffer_size);
                    DecodeAllocator::End();
                }
            }
        }
    }
    else
    {
        HandleBlockReadError(kErrorReadingBlockHeader, "Failed to read function call block header");
    }

    return success;
}

bool FileProcessor::ProcessMethodCall(const format::BlockHeader& block_header, format::ApiCallId call_id)
{
    size_t           parameter_buffer_size = static_cast<size_t>(block_header.size) - sizeof(call_id);
    uint64_t         uncompressed_size     = 0;
    format::HandleId object_id             = 0;
    ApiCallInfo      call_info             = {};

    bool success = ReadBytes(&object_id, sizeof(object_id));
    success      = success && ReadBytes(&call_info.thread_id, sizeof(call_info.thread_id));

    if (success)
    {
        parameter_buffer_size -= (sizeof(object_id) + sizeof(call_info.thread_id));

        if (format::IsBlockCompressed(block_header.type))
        {
            parameter_buffer_size -= sizeof(uncompressed_size);
            success = ReadBytes(&uncompressed_size, sizeof(uncompressed_size));

            if (success)
            {
                GFXRECON_CHECK_CONVERSION_DATA_LOSS(size_t, uncompressed_size);

                size_t actual_size = 0;
                success            = ReadCompressedParameterBuffer(
                    parameter_buffer_size, static_cast<size_t>(uncompressed_size), &actual_size);

                if (success)
                {
                    assert(actual_size == uncompressed_size);
                    parameter_buffer_size = static_cast<size_t>(uncompressed_size);
                }
                else
                {
                    HandleBlockReadError(kErrorReadingCompressedBlockData,
                                         "Failed to read compressed function call block data");
                }
            }
            else
            {
                HandleBlockReadError(kErrorReadingCompressedBlockHeader,
                                     "Failed to read compressed function call block header");
            }
        }
        else
        {
            success = ReadParameterBuffer(parameter_buffer_size);

            if (!success)
            {
                HandleBlockReadError(kErrorReadingBlockData, "Failed to read function call block data");
            }
        }

        if (success)
        {
            for (auto decoder : decoders_)
            {
                if (decoder->SupportsApiCall(call_id))
                {
                    DecodeAllocator::Begin();
                    decoder->DecodeMethodCall(
                        call_id, object_id, call_info, parameter_buffer_.data(), parameter_buffer_size);
                    DecodeAllocator::End();
                }
            }

            ++api_call_index_;
        }
    }
    else
    {
        HandleBlockReadError(kErrorReadingBlockHeader, "Failed to read function call block header");
    }

    return success;
}

bool FileProcessor::ProcessMetaData(const format::BlockHeader& block_header, format::MetaDataId meta_data_id)
{
    bool success = false;

    format::MetaDataType meta_data_type = format::GetMetaDataType(meta_data_id);
    if (meta_data_type == format::MetaDataType::kFillMemoryCommand)
    {
        format::FillMemoryCommandHeader header;

        success = ReadBytes(&header.thread_id, sizeof(header.thread_id));
        success = success && ReadBytes(&header.memory_id, sizeof(header.memory_id));
        success = success && ReadBytes(&header.memory_offset, sizeof(header.memory_offset));
        success = success && ReadBytes(&header.memory_size, sizeof(header.memory_size));

        if (success)
        {
            GFXRECON_CHECK_CONVERSION_DATA_LOSS(size_t, header.memory_size);

            if (format::IsBlockCompressed(block_header.type))
            {
                size_t uncompressed_size = 0;
                size_t compressed_size   = static_cast<size_t>(block_header.size) - sizeof(meta_data_id) -
                                         sizeof(header.thread_id) - sizeof(header.memory_id) -
                                         sizeof(header.memory_offset) - sizeof(header.memory_size);

                success = ReadCompressedParameterBuffer(
                    compressed_size, static_cast<size_t>(header.memory_size), &uncompressed_size);
            }
            else
            {
                success = ReadParameterBuffer(static_cast<size_t>(header.memory_size));
            }

            if (success)
            {
                for (auto decoder : decoders_)
                {
                    if (decoder->SupportsMetaDataId(meta_data_id))
                    {
                        decoder->DispatchFillMemoryCommand(header.thread_id,
                                                           header.memory_id,
                                                           header.memory_offset,
                                                           header.memory_size,
                                                           parameter_buffer_.data());
                    }
                }
            }
            else
            {
                if (format::IsBlockCompressed(block_header.type))
                {
                    HandleBlockReadError(kErrorReadingCompressedBlockData,
                                         "Failed to read fill memory meta-data block");
                }
                else
                {
                    HandleBlockReadError(kErrorReadingBlockData, "Failed to read fill memory meta-data block");
                }
            }
        }
        else
        {
            HandleBlockReadError(kErrorReadingBlockHeader, "Failed to read fill memory meta-data block header");
        }
    }
    else if (meta_data_type == format::MetaDataType::kFillMemoryResourceValueCommand)
    {
        format::FillMemoryResourceValueCommandHeader header;

        success = ReadBytes(&header.thread_id, sizeof(header.thread_id));
        success = ReadBytes(&header.resource_value_count, sizeof(header.resource_value_count));

        if (success)
        {
            uint64_t data_size = header.resource_value_count * (sizeof(format::ResourceValueType) + sizeof(uint64_t));
            GFXRECON_CHECK_CONVERSION_DATA_LOSS(size_t, data_size);

            if (format::IsBlockCompressed(block_header.type))
            {
                size_t uncompressed_size = 0;
                size_t compressed_size   = static_cast<size_t>(block_header.size) - sizeof(meta_data_id) -
                                         sizeof(header.thread_id) - sizeof(header.resource_value_count);
                size_t uncompressed_data = static_cast<size_t>(data_size);
                success = ReadCompressedParameterBuffer(compressed_size, uncompressed_data, &uncompressed_size);
            }
            else
            {
                success = ReadParameterBuffer(static_cast<size_t>(data_size));
            }

            if (success)
            {
                for (auto decoder : decoders_)
                {
                    if (decoder->SupportsMetaDataId(meta_data_id))
                    {
                        decoder->DispatchFillMemoryResourceValueCommand(header, parameter_buffer_.data());
                    }
                }
            }
            else
            {
                HandleBlockReadError(kErrorReadingBlockData,
                                     "Failed to read fill memory resource value meta-data block");
            }
        }
        else
        {
            HandleBlockReadError(kErrorReadingBlockHeader,
                                 "Failed to read fill memory resource value meta-data block header");
        }
    }
    else if (meta_data_type == format::MetaDataType::kResizeWindowCommand)
    {
        // This command does not support compression.
        assert(block_header.type != format::BlockType::kCompressedMetaDataBlock);

        format::ResizeWindowCommand command;

        success = ReadBytes(&command.thread_id, sizeof(command.thread_id));
        success = success && ReadBytes(&command.surface_id, sizeof(command.surface_id));
        success = success && ReadBytes(&command.width, sizeof(command.width));
        success = success && ReadBytes(&command.height, sizeof(command.height));

        if (success)
        {
            for (auto decoder : decoders_)
            {
                if (decoder->SupportsMetaDataId(meta_data_id))
                {
                    decoder->DispatchResizeWindowCommand(
                        command.thread_id, command.surface_id, command.width, command.height);
                }
            }
        }
        else
        {
            HandleBlockReadError(kErrorReadingBlockData, "Failed to read resize window meta-data block");
        }
    }
    else if (meta_data_type == format::MetaDataType::kResizeWindowCommand2)
    {
        // This command does not support compression.
        assert(block_header.type != format::BlockType::kCompressedMetaDataBlock);

        format::ResizeWindowCommand2 command;

        success = ReadBytes(&command.thread_id, sizeof(command.thread_id));
        success = success && ReadBytes(&command.surface_id, sizeof(command.surface_id));
        success = success && ReadBytes(&command.width, sizeof(command.width));
        success = success && ReadBytes(&command.height, sizeof(command.height));
        success = success && ReadBytes(&command.pre_transform, sizeof(command.pre_transform));

        if (success)
        {
            for (auto decoder : decoders_)
            {
                if (decoder->SupportsMetaDataId(meta_data_id))
                {
                    decoder->DispatchResizeWindowCommand2(
                        command.thread_id, command.surface_id, command.width, command.height, command.pre_transform);
                }
            }
        }
        else
        {
            HandleBlockReadError(kErrorReadingBlockData, "Failed to read resize window 2 meta-data block");
        }
    }
    else if (meta_data_type == format::MetaDataType::kExeFileInfoCommand)
    {
        format::ExeFileInfoBlock header;
        success = ReadBytes(&header.thread_id, sizeof(header.thread_id));

        success =
            success && ReadBytes(&header.info_record.ProductVersion, gfxrecon::util::filepath::kMaxFilePropertySize);
        success = success && ReadBytes(&header.info_record.FileVersion, gfxrecon::util::filepath::kMaxFilePropertySize);
        success = success && ReadBytes(&header.info_record.AppVersion,
                                       sizeof(uint32_t) * gfxrecon::util::filepath::kFileVersionSize);
        success = success && ReadBytes(&header.info_record.AppName, gfxrecon::util::filepath::kMaxFilePropertySize);
        success = success && ReadBytes(&header.info_record.CompanyName, gfxrecon::util::filepath::kMaxFilePropertySize);
        success =
            success && ReadBytes(&header.info_record.FileDescription, gfxrecon::util::filepath::kMaxFilePropertySize);
        success =
            success && ReadBytes(&header.info_record.InternalName, gfxrecon::util::filepath::kMaxFilePropertySize);
        success =
            success && ReadBytes(&header.info_record.OriginalFilename, gfxrecon::util::filepath::kMaxFilePropertySize);
        success = success && ReadBytes(&header.info_record.ProductName, gfxrecon::util::filepath::kMaxFilePropertySize);

        if (success)
        {
            for (auto decoder : decoders_)
            {
                decoder->DispatchExeFileInfo(header.thread_id, header);
            }
        }
    }
    else if (meta_data_type == format::MetaDataType::kDriverInfoCommand)
    {
        format::DriverInfoBlock header;
        success = ReadBytes(&header.thread_id, sizeof(header.thread_id));

        success = success && ReadBytes(&header.driver_record, gfxrecon::util::filepath::kMaxDriverInfoSize);

        if (success)
        {
            for (auto decoder : decoders_)
            {
                decoder->DispatchDriverInfo(header.thread_id, header);
            }
        }
    }
    else if (meta_data_type == format::MetaDataType::kDisplayMessageCommand)
    {
        // This command does not support compression.
        assert(block_header.type != format::BlockType::kCompressedMetaDataBlock);

        format::DisplayMessageCommandHeader header;

        success = ReadBytes(&header.thread_id, sizeof(header.thread_id));

        if (success)
        {
            uint64_t message_size = block_header.size - sizeof(meta_data_id) - sizeof(header.thread_id);

            GFXRECON_CHECK_CONVERSION_DATA_LOSS(size_t, message_size);

            success = ReadParameterBuffer(static_cast<size_t>(message_size));

            if (success)
            {
                auto        message_start = parameter_buffer_.begin();
                std::string message(message_start, std::next(message_start, static_cast<size_t>(message_size)));

                for (auto decoder : decoders_)
                {
                    if (decoder->SupportsMetaDataId(meta_data_id))
                    {
                        decoder->DispatchDisplayMessageCommand(header.thread_id, message);
                    }
                }
            }
            else
            {
                HandleBlockReadError(kErrorReadingBlockData, "Failed to read display message meta-data block");
            }
        }
        else
        {
            HandleBlockReadError(kErrorReadingBlockHeader, "Failed to read display message meta-data block header");
        }
    }
    else if (meta_data_type == format::MetaDataType::kCreateHardwareBufferCommand_deprecated)
    {
        format::CreateHardwareBufferCommandHeader_deprecated header;

        GFXRECON_LOG_WARNING_ONCE(
            "This capture contains a deprecated metacommand to create an AHardwareBuffer.  While still supported, this "
            "metacommand may not correctly represent some state of the captured AHardwareBuffer.");

        success = ReadBytes(&header.thread_id, sizeof(header.thread_id));
        success = success && ReadBytes(&header.memory_id, sizeof(header.memory_id));
        success = success && ReadBytes(&header.buffer_id, sizeof(header.buffer_id));
        success = success && ReadBytes(&header.format, sizeof(header.format));
        success = success && ReadBytes(&header.width, sizeof(header.width));
        success = success && ReadBytes(&header.height, sizeof(header.height));
        success = success && ReadBytes(&header.stride, sizeof(header.stride));
        success = success && ReadBytes(&header.usage, sizeof(header.usage));
        success = success && ReadBytes(&header.layers, sizeof(header.layers));
        success = success && ReadBytes(&header.planes, sizeof(header.planes));

        if (success)
        {
            std::vector<format::HardwareBufferPlaneInfo> entries;

            for (uint64_t i = 0; i < header.planes; ++i)
            {
                format::HardwareBufferPlaneInfo entry;

                if (!ReadBytes(&entry, sizeof(entry)))
                {
                    success = false;
                    break;
                }

                entries.emplace_back(std::move(entry));
            }

            if (success)
            {
                for (auto decoder : decoders_)
                {
                    if (decoder->SupportsMetaDataId(meta_data_id))
                    {
                        decoder->DispatchCreateHardwareBufferCommand(header.thread_id,
                                                                     header.memory_id,
                                                                     header.buffer_id,
                                                                     header.format,
                                                                     header.width,
                                                                     header.height,
                                                                     header.stride,
                                                                     header.usage,
                                                                     header.layers,
                                                                     entries);
                    }
                }
            }
            else
            {
                if (format::IsBlockCompressed(block_header.type))
                {
                    HandleBlockReadError(kErrorReadingCompressedBlockData,
                                         "Failed to read create hardware buffer meta-data block");
                }
                else
                {
                    HandleBlockReadError(kErrorReadingBlockData,
                                         "Failed to read create hardware buffer meta-data block");
                }
            }
        }
        else
        {
            HandleBlockReadError(kErrorReadingBlockHeader,
                                 "Failed to read create hardware buffer meta-data block header");
        }
    }
    else if (meta_data_type == format::MetaDataType::kCreateHardwareBufferCommand)
    {
        format::CreateHardwareBufferCommandHeader header;

        success = ReadBytes(&header.thread_id, sizeof(header.thread_id));
        success = success && ReadBytes(&header.memory_id, sizeof(header.memory_id));
        success = success && ReadBytes(&header.buffer_id, sizeof(header.buffer_id));
        success = success && ReadBytes(&header.format, sizeof(header.format));
        success = success && ReadBytes(&header.width, sizeof(header.width));
        success = success && ReadBytes(&header.height, sizeof(header.height));
        success = success && ReadBytes(&header.stride, sizeof(header.stride));
        success = success && ReadBytes(&header.usage, sizeof(header.usage));
        success = success && ReadBytes(&header.layers, sizeof(header.layers));
        success = success && ReadBytes(&header.planes, sizeof(header.planes));

        if (success)
        {
            std::vector<format::HardwareBufferPlaneInfo> entries;

            for (uint64_t i = 0; i < header.planes; ++i)
            {
                format::HardwareBufferPlaneInfo entry;

                if (!ReadBytes(&entry, sizeof(entry)))
                {
                    success = false;
                    break;
                }

                entries.emplace_back(std::move(entry));
            }

            if (success)
            {
                for (auto decoder : decoders_)
                {
                    if (decoder->SupportsMetaDataId(meta_data_id))
                    {
                        decoder->DispatchCreateHardwareBufferCommand(header.thread_id,
                                                                     header.memory_id,
                                                                     header.buffer_id,
                                                                     header.format,
                                                                     header.width,
                                                                     header.height,
                                                                     header.stride,
                                                                     header.usage,
                                                                     header.layers,
                                                                     entries);
                    }
                }
            }
            else
            {
                if (format::IsBlockCompressed(block_header.type))
                {
                    HandleBlockReadError(kErrorReadingCompressedBlockData,
                                         "Failed to read create hardware buffer meta-data block");
                }
                else
                {
                    HandleBlockReadError(kErrorReadingBlockData,
                                         "Failed to read create hardware buffer meta-data block");
                }
            }
        }
        else
        {
            HandleBlockReadError(kErrorReadingBlockHeader,
                                 "Failed to read create hardware buffer meta-data block header");
        }
    }
    else if (meta_data_type == format::MetaDataType::kDestroyHardwareBufferCommand)
    {
        format::DestroyHardwareBufferCommand command;

        success = ReadBytes(&command.thread_id, sizeof(command.thread_id));
        success = success && ReadBytes(&command.buffer_id, sizeof(command.buffer_id));

        if (success)
        {
            for (auto decoder : decoders_)
            {
                if (decoder->SupportsMetaDataId(meta_data_id))
                {
                    decoder->DispatchDestroyHardwareBufferCommand(command.thread_id, command.buffer_id);
                }
            }
        }
        else
        {
            HandleBlockReadError(kErrorReadingBlockData, "Failed to read destroy hardware buffer meta-data block");
        }
    }
    else if (meta_data_type == format::MetaDataType::kCreateHeapAllocationCommand)
    {
        // This command does not support compression.
        assert(block_header.type != format::BlockType::kCompressedMetaDataBlock);

        format::CreateHeapAllocationCommand header;

        success = ReadBytes(&header.thread_id, sizeof(header.thread_id));
        success = success && ReadBytes(&header.allocation_id, sizeof(header.allocation_id));
        success = success && ReadBytes(&header.allocation_size, sizeof(header.allocation_size));

        if (success)
        {
            for (auto decoder : decoders_)
            {
                decoder->DispatchCreateHeapAllocationCommand(
                    header.thread_id, header.allocation_id, header.allocation_size);
            }
        }
        else
        {
            HandleBlockReadError(kErrorReadingBlockData, "Failed to read create heap allocation meta-data block");
        }
    }
    else if (meta_data_type == format::MetaDataType::kSetDevicePropertiesCommand)
    {
        // This command does not support compression.
        assert(block_header.type != format::BlockType::kCompressedMetaDataBlock);

        format::SetDevicePropertiesCommand header;

        success = ReadBytes(&header.thread_id, sizeof(header.thread_id));
        success = success && ReadBytes(&header.physical_device_id, sizeof(header.physical_device_id));
        success = success && ReadBytes(&header.api_version, sizeof(header.api_version));
        success = success && ReadBytes(&header.driver_version, sizeof(header.driver_version));
        success = success && ReadBytes(&header.vendor_id, sizeof(header.vendor_id));
        success = success && ReadBytes(&header.device_id, sizeof(header.device_id));
        success = success && ReadBytes(&header.device_type, sizeof(header.device_type));
        success = success && ReadBytes(&header.pipeline_cache_uuid, format::kUuidSize);
        success = success && ReadBytes(&header.device_name_len, sizeof(header.device_name_len));

        if (success)
        {
            char device_name[format::kMaxPhysicalDeviceNameSize];

            if (header.device_name_len < format::kMaxPhysicalDeviceNameSize)
            {
                success                             = success && ReadBytes(&device_name, header.device_name_len);
                device_name[header.device_name_len] = '\0';
            }

            if (success)
            {
                for (auto decoder : decoders_)
                {
                    if (decoder->SupportsMetaDataId(meta_data_id))
                    {
                        decoder->DispatchSetDevicePropertiesCommand(header.thread_id,
                                                                    header.physical_device_id,
                                                                    header.api_version,
                                                                    header.driver_version,
                                                                    header.vendor_id,
                                                                    header.device_id,
                                                                    header.device_type,
                                                                    header.pipeline_cache_uuid,
                                                                    device_name);
                    }
                }
            }
            else
            {
                HandleBlockReadError(kErrorReadingBlockData,
                                     "Failed to read set device memory properties meta-data block");
            }
        }
        else
        {
            HandleBlockReadError(kErrorReadingBlockHeader,
                                 "Failed to read set device memory properties meta-data block header");
        }
    }
    else if (meta_data_type == format::MetaDataType::kSetDeviceMemoryPropertiesCommand)
    {
        // This command does not support compression.
        assert(block_header.type != format::BlockType::kCompressedMetaDataBlock);

        format::SetDeviceMemoryPropertiesCommand header;

        success = ReadBytes(&header.thread_id, sizeof(header.thread_id));
        success = success && ReadBytes(&header.physical_device_id, sizeof(header.physical_device_id));
        success = success && ReadBytes(&header.memory_type_count, sizeof(header.memory_type_count));
        success = success && ReadBytes(&header.memory_heap_count, sizeof(header.memory_heap_count));

        if (success)
        {
            std::vector<format::DeviceMemoryType> types;
            std::vector<format::DeviceMemoryHeap> heaps;

            for (uint32_t i = 0; i < header.memory_type_count; ++i)
            {
                format::DeviceMemoryType type;

                if (!ReadBytes(&type, sizeof(type)))
                {
                    success = false;
                    break;
                }

                types.emplace_back(std::move(type));
            }

            for (uint32_t i = 0; i < header.memory_heap_count; ++i)
            {
                format::DeviceMemoryHeap heap;

                if (!ReadBytes(&heap, sizeof(heap)))
                {
                    success = false;
                    break;
                }

                heaps.emplace_back(std::move(heap));
            }

            if (success)
            {
                for (auto decoder : decoders_)
                {
                    if (decoder->SupportsMetaDataId(meta_data_id))
                    {
                        decoder->DispatchSetDeviceMemoryPropertiesCommand(
                            header.thread_id, header.physical_device_id, types, heaps);
                    }
                }
            }
            else
            {
                HandleBlockReadError(kErrorReadingBlockData,
                                     "Failed to read set device memory properties meta-data block");
            }
        }
        else
        {
            HandleBlockReadError(kErrorReadingBlockHeader,
                                 "Failed to read set device memory properties meta-data block header");
        }
    }
    else if (meta_data_type == format::MetaDataType::kSetOpaqueAddressCommand)
    {
        // This command does not support compression.
        assert(block_header.type != format::BlockType::kCompressedMetaDataBlock);

        format::SetOpaqueAddressCommand header;

        success = ReadBytes(&header.thread_id, sizeof(header.thread_id));
        success = success && ReadBytes(&header.device_id, sizeof(header.device_id));
        success = success && ReadBytes(&header.object_id, sizeof(header.object_id));
        success = success && ReadBytes(&header.address, sizeof(header.address));

        if (success)
        {
            for (auto decoder : decoders_)
            {
                if (decoder->SupportsMetaDataId(meta_data_id))
                {
                    decoder->DispatchSetOpaqueAddressCommand(
                        header.thread_id, header.device_id, header.object_id, header.address);
                }
            }
        }
        else
        {
            HandleBlockReadError(kErrorReadingBlockHeader, "Failed to read set opaque address meta-data block header");
        }
    }
    else if (meta_data_type == format::MetaDataType::kSetRayTracingShaderGroupHandlesCommand)
    {
        // This command does not support compression.
        assert(block_header.type != format::BlockType::kCompressedMetaDataBlock);

        format::SetRayTracingShaderGroupHandlesCommandHeader header;

        success = ReadBytes(&header.thread_id, sizeof(header.thread_id));
        success = success && ReadBytes(&header.device_id, sizeof(header.device_id));
        success = success && ReadBytes(&header.pipeline_id, sizeof(header.pipeline_id));
        success = success && ReadBytes(&header.data_size, sizeof(header.data_size));

        // Read variable size shader group handle data into parameter_buffer_.
        success = success && ReadParameterBuffer(static_cast<size_t>(header.data_size));

        if (success)
        {
            for (auto decoder : decoders_)
            {
                if (decoder->SupportsMetaDataId(meta_data_id))
                {
                    decoder->DispatchSetRayTracingShaderGroupHandlesCommand(header.thread_id,
                                                                            header.device_id,
                                                                            header.pipeline_id,
                                                                            static_cast<size_t>(header.data_size),
                                                                            parameter_buffer_.data());
                }
            }
        }
        else
        {
            HandleBlockReadError(kErrorReadingBlockHeader,
                                 "Failed to read set ray tracing shader group handles meta-data block header");
        }
    }
    else if (meta_data_type == format::MetaDataType::kSetSwapchainImageStateCommand)
    {
        // This command does not support compression.
        assert(block_header.type != format::BlockType::kCompressedMetaDataBlock);

        format::SetSwapchainImageStateCommandHeader header;

        success = ReadBytes(&header.thread_id, sizeof(header.thread_id));
        success = success && ReadBytes(&header.device_id, sizeof(header.device_id));
        success = success && ReadBytes(&header.swapchain_id, sizeof(header.swapchain_id));
        success = success && ReadBytes(&header.last_presented_image, sizeof(header.last_presented_image));
        success = success && ReadBytes(&header.image_info_count, sizeof(header.image_info_count));

        if (success)
        {
            std::vector<format::SwapchainImageStateInfo> entries;

            for (uint32_t i = 0; i < header.image_info_count; ++i)
            {
                format::SwapchainImageStateInfo entry;

                if (!ReadBytes(&entry, sizeof(entry)))
                {
                    success = false;
                    break;
                }

                entries.emplace_back(std::move(entry));
            }

            if (success)
            {
                for (auto decoder : decoders_)
                {
                    if (decoder->SupportsMetaDataId(meta_data_id))
                    {
                        decoder->DispatchSetSwapchainImageStateCommand(header.thread_id,
                                                                       header.device_id,
                                                                       header.swapchain_id,
                                                                       header.last_presented_image,
                                                                       entries);
                    }
                }
            }
            else
            {
                HandleBlockReadError(kErrorReadingBlockData,
                                     "Failed to read set swapchain image state meta-data block");
            }
        }
        else
        {
            HandleBlockReadError(kErrorReadingBlockHeader,
                                 "Failed to read set swapchain image state meta-data block header");
        }
    }
    else if (meta_data_type == format::MetaDataType::kBeginResourceInitCommand)
    {
        // This command does not support compression.
        assert(block_header.type != format::BlockType::kCompressedMetaDataBlock);

        format::BeginResourceInitCommand header;

        success = ReadBytes(&header.thread_id, sizeof(header.thread_id));
        success = success && ReadBytes(&header.device_id, sizeof(header.device_id));
        success = success && ReadBytes(&header.max_resource_size, sizeof(header.max_resource_size));
        success = success && ReadBytes(&header.max_copy_size, sizeof(header.max_copy_size));

        if (success)
        {
            for (auto decoder : decoders_)
            {
                if (decoder->SupportsMetaDataId(meta_data_id))
                {
                    decoder->DispatchBeginResourceInitCommand(
                        header.thread_id, header.device_id, header.max_resource_size, header.max_copy_size);
                }
            }
        }
        else
        {
            HandleBlockReadError(kErrorReadingBlockHeader, "Failed to read begin resource init meta-data block header");
        }
    }
    else if (meta_data_type == format::MetaDataType::kEndResourceInitCommand)
    {
        // This command does not support compression.
        assert(block_header.type != format::BlockType::kCompressedMetaDataBlock);

        format::EndResourceInitCommand header;

        success = ReadBytes(&header.thread_id, sizeof(header.thread_id));
        success = success && ReadBytes(&header.device_id, sizeof(header.device_id));

        if (success)
        {
            for (auto decoder : decoders_)
            {
                if (decoder->SupportsMetaDataId(meta_data_id))
                {
                    decoder->DispatchEndResourceInitCommand(header.thread_id, header.device_id);
                }
            }
        }
        else
        {
            HandleBlockReadError(kErrorReadingBlockHeader, "Failed to read end resource init meta-data block header");
        }
    }
    else if (meta_data_type == format::MetaDataType::kInitBufferCommand)
    {
        format::InitBufferCommandHeader header;

        success = ReadBytes(&header.thread_id, sizeof(header.thread_id));
        success = success && ReadBytes(&header.device_id, sizeof(header.device_id));
        success = success && ReadBytes(&header.buffer_id, sizeof(header.buffer_id));
        success = success && ReadBytes(&header.data_size, sizeof(header.data_size));

        if (success)
        {
            GFXRECON_CHECK_CONVERSION_DATA_LOSS(size_t, header.data_size);

            if (format::IsBlockCompressed(block_header.type))
            {
                size_t uncompressed_size = 0;
                size_t compressed_size =
                    static_cast<size_t>(block_header.size) - (sizeof(header) - sizeof(header.meta_header.block_header));

                success = ReadCompressedParameterBuffer(
                    compressed_size, static_cast<size_t>(header.data_size), &uncompressed_size);
            }
            else
            {
                success = ReadParameterBuffer(static_cast<size_t>(header.data_size));
            }

            if (success)
            {
                for (auto decoder : decoders_)
                {
                    if (decoder->SupportsMetaDataId(meta_data_id))
                    {
                        decoder->DispatchInitBufferCommand(header.thread_id,
                                                           header.device_id,
                                                           header.buffer_id,
                                                           header.data_size,
                                                           parameter_buffer_.data());
                    }
                }
            }
            else
            {
                if (format::IsBlockCompressed(block_header.type))
                {
                    HandleBlockReadError(kErrorReadingCompressedBlockData,
                                         "Failed to read init buffer data meta-data block");
                }
                else
                {
                    HandleBlockReadError(kErrorReadingBlockData, "Failed to read init buffer data meta-data block");
                }
            }
        }
        else
        {
            HandleBlockReadError(kErrorReadingBlockHeader, "Failed to read init buffer data meta-data block header");
        }
    }
    else if (meta_data_type == format::MetaDataType::kInitImageCommand)
    {
        format::InitImageCommandHeader header;
        std::vector<uint64_t>          level_sizes;

        success = ReadBytes(&header.thread_id, sizeof(header.thread_id));
        success = success && ReadBytes(&header.device_id, sizeof(header.device_id));
        success = success && ReadBytes(&header.image_id, sizeof(header.image_id));
        success = success && ReadBytes(&header.data_size, sizeof(header.data_size));
        success = success && ReadBytes(&header.aspect, sizeof(header.aspect));
        success = success && ReadBytes(&header.layout, sizeof(header.layout));
        success = success && ReadBytes(&header.level_count, sizeof(header.level_count));

        if (success && (header.level_count > 0))
        {
            level_sizes.resize(header.level_count);
            success = success && ReadBytes(level_sizes.data(), header.level_count * sizeof(level_sizes[0]));
        }

        if (success && (header.data_size > 0))
        {
            assert(header.data_size == std::accumulate(level_sizes.begin(), level_sizes.end(), 0ull));
            GFXRECON_CHECK_CONVERSION_DATA_LOSS(size_t, header.data_size);

            if (format::IsBlockCompressed(block_header.type))
            {
                size_t uncompressed_size = 0;
                size_t compressed_size   = static_cast<size_t>(block_header.size) -
                                         (sizeof(header) - sizeof(header.meta_header.block_header)) -
                                         (level_sizes.size() * sizeof(level_sizes[0]));

                success = ReadCompressedParameterBuffer(
                    compressed_size, static_cast<size_t>(header.data_size), &uncompressed_size);
            }
            else
            {
                success = ReadParameterBuffer(static_cast<size_t>(header.data_size));
            }
        }

        if (success)
        {
            for (auto decoder : decoders_)
            {
                if (decoder->SupportsMetaDataId(meta_data_id))
                {
                    decoder->DispatchInitImageCommand(header.thread_id,
                                                      header.device_id,
                                                      header.image_id,
                                                      header.data_size,
                                                      header.aspect,
                                                      header.layout,
                                                      level_sizes,
                                                      parameter_buffer_.data());
                }
            }
        }
        else
        {
            if (format::IsBlockCompressed(block_header.type))
            {
                HandleBlockReadError(kErrorReadingCompressedBlockData,
                                     "Failed to read init image data meta-data block");
            }
            else
            {
                HandleBlockReadError(kErrorReadingBlockData, "Failed to read init image data meta-data block");
            }
        }
    }
    else if (meta_data_type == format::MetaDataType::kInitSubresourceCommand)
    {
        format::InitSubresourceCommandHeader header;

        success = ReadBytes(&header.thread_id, sizeof(header.thread_id));
        success = success && ReadBytes(&header.device_id, sizeof(header.device_id));
        success = success && ReadBytes(&header.resource_id, sizeof(header.resource_id));
        success = success && ReadBytes(&header.subresource, sizeof(header.subresource));
        success = success && ReadBytes(&header.initial_state, sizeof(header.initial_state));
        success = success && ReadBytes(&header.resource_state, sizeof(header.resource_state));
        success = success && ReadBytes(&header.barrier_flags, sizeof(header.barrier_flags));
        success = success && ReadBytes(&header.data_size, sizeof(header.data_size));

        if (success)
        {
            GFXRECON_CHECK_CONVERSION_DATA_LOSS(size_t, header.data_size);

            if (format::IsBlockCompressed(block_header.type))
            {
                size_t uncompressed_size = 0;
                size_t compressed_size =
                    static_cast<size_t>(block_header.size) - (sizeof(header) - sizeof(header.meta_header.block_header));

                success = ReadCompressedParameterBuffer(
                    compressed_size, static_cast<size_t>(header.data_size), &uncompressed_size);
            }
            else
            {
                success = ReadParameterBuffer(static_cast<size_t>(header.data_size));
            }

            if (success)
            {
                for (auto decoder : decoders_)
                {
                    if (decoder->SupportsMetaDataId(meta_data_id))
                    {
                        decoder->DispatchInitSubresourceCommand(header, parameter_buffer_.data());
                    }
                }
            }
            else
            {
                if (format::IsBlockCompressed(block_header.type))
                {
                    HandleBlockReadError(kErrorReadingCompressedBlockData,
                                         "Failed to read init subresource data meta-data block");
                }
                else
                {
                    HandleBlockReadError(kErrorReadingBlockData,
                                         "Failed to read init subresource data meta-data block");
                }
            }
        }
        else
        {
            HandleBlockReadError(kErrorReadingBlockHeader,
                                 "Failed to read init subresource data meta-data block header");
        }
    }
    else if (meta_data_type == format::MetaDataType::kInitDx12AccelerationStructureCommand)
    {
        // Parse command header.
        format::InitDx12AccelerationStructureCommandHeader header;
        success = ReadBytes(&header.thread_id, sizeof(header.thread_id));
        success = success &&
                  ReadBytes(&header.dest_acceleration_structure_data, sizeof(header.dest_acceleration_structure_data));
        success = success && ReadBytes(&header.copy_source_gpu_va, sizeof(header.copy_source_gpu_va));
        success = success && ReadBytes(&header.copy_mode, sizeof(header.copy_mode));
        success = success && ReadBytes(&header.inputs_type, sizeof(header.inputs_type));
        success = success && ReadBytes(&header.inputs_flags, sizeof(header.inputs_flags));
        success = success && ReadBytes(&header.inputs_num_instance_descs, sizeof(header.inputs_num_instance_descs));
        success = success && ReadBytes(&header.inputs_num_geometry_descs, sizeof(header.inputs_num_geometry_descs));
        success = success && ReadBytes(&header.inputs_data_size, sizeof(header.inputs_data_size));

        // Parse geometry descs.
        std::vector<format::InitDx12AccelerationStructureGeometryDesc> geom_descs;
        if (success)
        {
            for (uint32_t i = 0; i < header.inputs_num_geometry_descs; ++i)
            {
                format::InitDx12AccelerationStructureGeometryDesc geom_desc;
                success = success && ReadBytes(&geom_desc.geometry_type, sizeof(geom_desc.geometry_type));
                success = success && ReadBytes(&geom_desc.geometry_flags, sizeof(geom_desc.geometry_flags));
                success = success && ReadBytes(&geom_desc.aabbs_count, sizeof(geom_desc.aabbs_count));
                success = success && ReadBytes(&geom_desc.aabbs_stride, sizeof(geom_desc.aabbs_stride));
                success =
                    success && ReadBytes(&geom_desc.triangles_has_transform, sizeof(geom_desc.triangles_has_transform));
                success =
                    success && ReadBytes(&geom_desc.triangles_index_format, sizeof(geom_desc.triangles_index_format));
                success =
                    success && ReadBytes(&geom_desc.triangles_vertex_format, sizeof(geom_desc.triangles_vertex_format));
                success =
                    success && ReadBytes(&geom_desc.triangles_index_count, sizeof(geom_desc.triangles_index_count));
                success =
                    success && ReadBytes(&geom_desc.triangles_vertex_count, sizeof(geom_desc.triangles_vertex_count));
                success =
                    success && ReadBytes(&geom_desc.triangles_vertex_stride, sizeof(geom_desc.triangles_vertex_stride));
                geom_descs.push_back(geom_desc);
            }
        }

        if (success)
        {
            if (header.inputs_data_size > 0)
            {
                GFXRECON_CHECK_CONVERSION_DATA_LOSS(size_t, header.inputs_data_size);

                if (format::IsBlockCompressed(block_header.type))
                {
                    size_t uncompressed_size = 0;
                    size_t compressed_size =
                        static_cast<size_t>(block_header.size) -
                        (sizeof(header) - sizeof(header.meta_header.block_header)) -
                        (sizeof(format::InitDx12AccelerationStructureGeometryDesc) * header.inputs_num_geometry_descs);

                    success = ReadCompressedParameterBuffer(
                        compressed_size, static_cast<size_t>(header.inputs_data_size), &uncompressed_size);
                }
                else
                {
                    success = ReadParameterBuffer(static_cast<size_t>(header.inputs_data_size));
                }
            }

            if (success)
            {
                for (auto decoder : decoders_)
                {
                    if (decoder->SupportsMetaDataId(meta_data_id))
                    {
                        decoder->DispatchInitDx12AccelerationStructureCommand(
                            header, geom_descs, parameter_buffer_.data());
                    }
                }
            }
            else
            {
                HandleBlockReadError(kErrorReadingBlockData,
                                     "Failed to read init DX12 acceleration structure meta-data block");
            }
        }
        else
        {
            HandleBlockReadError(kErrorReadingBlockHeader,
                                 "Failed to read init DX12 acceleration structure meta-data block header");
        }
    }
    else if (meta_data_type == format::MetaDataType::kDxgiAdapterInfoCommand)
    {
        format::DxgiAdapterInfoCommandHeader adapter_info_header;
        memset(&adapter_info_header, 0, sizeof(adapter_info_header));

        success = ReadBytes(&adapter_info_header.thread_id, sizeof(adapter_info_header.thread_id));

        success = success && ReadBytes(&adapter_info_header.adapter_desc.Description,
                                       sizeof(adapter_info_header.adapter_desc.Description));
        success = success && ReadBytes(&adapter_info_header.adapter_desc.VendorId,
                                       sizeof(adapter_info_header.adapter_desc.VendorId));
        success = success && ReadBytes(&adapter_info_header.adapter_desc.DeviceId,
                                       sizeof(adapter_info_header.adapter_desc.DeviceId));
        success = success && ReadBytes(&adapter_info_header.adapter_desc.SubSysId,
                                       sizeof(adapter_info_header.adapter_desc.SubSysId));
        success = success && ReadBytes(&adapter_info_header.adapter_desc.Revision,
                                       sizeof(adapter_info_header.adapter_desc.Revision));
        success = success && ReadBytes(&adapter_info_header.adapter_desc.DedicatedVideoMemory,
                                       sizeof(adapter_info_header.adapter_desc.DedicatedVideoMemory));
        success = success && ReadBytes(&adapter_info_header.adapter_desc.DedicatedSystemMemory,
                                       sizeof(adapter_info_header.adapter_desc.DedicatedSystemMemory));
        success = success && ReadBytes(&adapter_info_header.adapter_desc.SharedSystemMemory,
                                       sizeof(adapter_info_header.adapter_desc.SharedSystemMemory));
        success = success && ReadBytes(&adapter_info_header.adapter_desc.LuidLowPart,
                                       sizeof(adapter_info_header.adapter_desc.LuidLowPart));
        success = success && ReadBytes(&adapter_info_header.adapter_desc.LuidHighPart,
                                       sizeof(adapter_info_header.adapter_desc.LuidHighPart));
        success = success && ReadBytes(&adapter_info_header.adapter_desc.type, 
                                       sizeof(adapter_info_header.adapter_desc.type));

        if (success)
        {
            for (auto decoder : decoders_)
            {
                decoder->DispatchGetDxgiAdapterInfo(adapter_info_header);
            }
        }
        else
        {
            HandleBlockReadError(kErrorReadingBlockData, "Failed to read adapter info meta-data block");
        }
    }
    else if (meta_data_type == format::MetaDataType::kDx12RuntimeInfoCommand)
    {
        format::Dx12RuntimeInfoCommandHeader dx12_runtime_info_header;
        memset(&dx12_runtime_info_header, 0, sizeof(dx12_runtime_info_header));

        success = ReadBytes(&dx12_runtime_info_header.thread_id, sizeof(dx12_runtime_info_header.thread_id));

        success = success && ReadBytes(&dx12_runtime_info_header.runtime_info.version,
                                       sizeof(dx12_runtime_info_header.runtime_info.version));

        success = success && ReadBytes(&dx12_runtime_info_header.runtime_info.src,
                                       sizeof(dx12_runtime_info_header.runtime_info.src));

        if (success)
        {
            for (auto decoder : decoders_)
            {
                decoder->DispatchGetDx12RuntimeInfo(dx12_runtime_info_header);
            }
        }
        else
        {
            HandleBlockReadError(kErrorReadingBlockData, "Failed to read runtime info meta-data block");
        }
    }
    else
    {
        // Unrecognized metadata type.
        GFXRECON_LOG_WARNING("Skipping unrecognized meta-data block with type %" PRIu16, meta_data_type);
        GFXRECON_CHECK_CONVERSION_DATA_LOSS(size_t, block_header.size);

        success = SkipBytes(static_cast<size_t>(block_header.size) - sizeof(meta_data_id));
    }

    return success;
}

bool FileProcessor::ProcessStateMarker(const format::BlockHeader& block_header, format::MarkerType marker_type)
{
    uint64_t frame_number = 0;
    bool     success      = ReadBytes(&frame_number, sizeof(frame_number));

    if (success)
    {
        if (marker_type == format::kBeginMarker)
        {
            GFXRECON_LOG_INFO("Loading state for captured frame %" PRId64, frame_number);
        }
        else if (marker_type == format::kEndMarker)
        {
            GFXRECON_LOG_INFO("Finished loading state for captured frame %" PRId64, frame_number);
        }

        for (auto decoder : decoders_)
        {
            if (marker_type == format::kBeginMarker)
            {
                decoder->DispatchStateBeginMarker(frame_number);
            }
            else if (marker_type == format::kEndMarker)
            {
                decoder->DispatchStateEndMarker(frame_number);
            }
            else
            {
                GFXRECON_LOG_WARNING("Skipping unrecognized state marker with type %u", marker_type);
            }
        }
    }
    else
    {
        HandleBlockReadError(kErrorReadingBlockData, "Failed to read state marker data");
    }

    return success;
}

bool FileProcessor::ProcessAnnotation(const format::BlockHeader& block_header, format::AnnotationType annotation_type)
{
    bool     success      = false;
    decltype(format::AnnotationHeader::label_length) label_length = 0;
    decltype(format::AnnotationHeader::data_length)  data_length  = 0;

    success = ReadBytes(&label_length, sizeof(label_length));
    success = success && ReadBytes(&data_length, sizeof(data_length));
    if (success)
    {
        if ((label_length > 0) || (data_length > 0))
        {
            std::string label;
            std::string data;
            const auto  size_sum = label_length + data_length;
            GFXRECON_CHECK_CONVERSION_DATA_LOSS(size_t, size_sum);
            const size_t total_length = static_cast<size_t>(size_sum);

            success = ReadParameterBuffer(total_length);
            if (success)
            {
                if (label_length > 0)
                {
                    auto label_start = parameter_buffer_.begin();
                    label.assign(label_start, std::next(label_start, label_length));
                }

                if (data_length > 0)
                {
                    auto data_start = std::next(parameter_buffer_.begin(), label_length);
                    GFXRECON_CHECK_CONVERSION_DATA_LOSS(size_t, data_length);
                    data.assign(data_start, std::next(data_start, static_cast<size_t>(data_length)));
                }

                assert(annotation_handler_ != nullptr);
                annotation_handler_->ProcessAnnotation(block_index_, annotation_type, label, data);
            }
            else
            {
                HandleBlockReadError(kErrorReadingBlockData, "Failed to read annotation block");
            }
        }
    }
    else
    {
        HandleBlockReadError(kErrorReadingBlockHeader, "Failed to read annotation block header");
    }

    return success;
}

bool FileProcessor::IsFrameDelimiter(format::ApiCallId call_id) const
{
    // TODO: IDs of API calls that were treated as frame delimiters by the GFXReconstruct layer should be in the capture
    // file header.
    return ((call_id == format::ApiCallId::ApiCall_vkQueuePresentKHR) ||
            (call_id == format::ApiCallId::ApiCall_IDXGISwapChain_Present) ||
            (call_id == format::ApiCallId::ApiCall_IDXGISwapChain1_Present1));
}

GFXRECON_END_NAMESPACE(decode)
GFXRECON_END_NAMESPACE(gfxrecon)<|MERGE_RESOLUTION|>--- conflicted
+++ resolved
@@ -247,7 +247,27 @@
 
             for (auto decoder : decoders_)
             {
-                decoder->SetCurrentBlockIndex(block_index_);
+                format::ApiCallId api_call_id = format::ApiCallId::ApiCall_Unknown;
+
+                success = ReadBytes(&api_call_id, sizeof(api_call_id));
+
+                if (success)
+                {
+                    success = ProcessFunctionCall(block_header, api_call_id);
+
+                    // Break from loop on frame delimiter.
+                    if (IsFrameDelimiter(api_call_id))
+                    {
+                        // Make sure to increment the frame number on the way out.
+                        ++current_frame_number_;
+                        ++block_index_;
+                        break;
+                    }
+                }
+                else
+                {
+                    HandleBlockReadError(kErrorReadingBlockHeader, "Failed to read function call block header");
+                }
             }
 
             if (success)
@@ -273,14 +293,7 @@
                     }
                     else
                     {
-<<<<<<< HEAD
                         HandleBlockReadError(kErrorReadingBlockHeader, "Failed to read function call block header");
-=======
-                        // Make sure to increment the frame number on the way out.
-                        ++current_frame_number_;
-                        ++block_index_;
-                        break;
->>>>>>> 2a2c74f9
                     }
                 }
                 else if (format::RemoveCompressedBlockBit(block_header.type) == format::BlockType::kMethodCallBlock)
@@ -374,18 +387,6 @@
             }
             else
             {
-<<<<<<< HEAD
-                if (!feof(file_descriptor_))
-                {
-                    // No data has been read for the current block, so we don't use 'HandleBlockReadError' here, as it
-                    // assumes that the block header has been successfully read and will print an incomplete block at
-                    // end of file warning when the file is at EOF without an error. For this case (the normal EOF case)
-                    // we print nothing at EOF, or print an error message and set the error code directly when not at
-                    // EOF.
-                    GFXRECON_LOG_ERROR("Failed to read block header");
-                    error_state_ = kErrorReadingBlockHeader;
-                }
-=======
                 // Unrecognized block type.
                 GFXRECON_LOG_WARNING("Skipping unrecognized file block with type %u", block_header.type);
                 GFXRECON_CHECK_CONVERSION_DATA_LOSS(size_t, block_header.size);
@@ -402,7 +403,6 @@
                 // print nothing at EOF, or print an error message and set the error code directly when not at EOF.
                 GFXRECON_LOG_ERROR("Failed to read block header");
                 error_state_ = kErrorReadingBlockHeader;
->>>>>>> 2a2c74f9
             }
 
             ++block_index_;
