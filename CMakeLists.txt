--- conflicted
+++ resolved
@@ -111,11 +111,7 @@
         set(DIVE_GFXR_GRADLE_CONSOLE "verbose" CACHE LIST "Value of --console to use when building GFXR with Gradle")
         message(CHECK_START "Build gfxr for android")
         execute_process(
-<<<<<<< HEAD
-            COMMAND ./gradlew replay:assemble${CMAKE_BUILD_TYPE} --console=verbose -P${ANDROID_ABI}
-=======
-            COMMAND ./gradlew assemble${CMAKE_BUILD_TYPE} --console=${DIVE_GFXR_GRADLE_CONSOLE} -P${ANDROID_ABI}
->>>>>>> 4a84ff0f
+            COMMAND ./gradlew replay:assemble${CMAKE_BUILD_TYPE} --console=${DIVE_GFXR_GRADLE_CONSOLE} -P${ANDROID_ABI}
             WORKING_DIRECTORY ${CMAKE_CURRENT_SOURCE_DIR}/third_party/gfxreconstruct/android
             COMMAND_ERROR_IS_FATAL ANY
         )
