/*
** Copyright (c) 2018-2020 Valve Corporation
** Copyright (c) 2018-2020 LunarG, Inc.
**
** Permission is hereby granted, free of charge, to any person obtaining a
** copy of this software and associated documentation files (the "Software"),
** to deal in the Software without restriction, including without limitation
** the rights to use, copy, modify, merge, publish, distribute, sublicense,
** and/or sell copies of the Software, and to permit persons to whom the
** Software is furnished to do so, subject to the following conditions:
**
** The above copyright notice and this permission notice shall be included in
** all copies or substantial portions of the Software.
**
** THE SOFTWARE IS PROVIDED "AS IS", WITHOUT WARRANTY OF ANY KIND, EXPRESS OR
** IMPLIED, INCLUDING BUT NOT LIMITED TO THE WARRANTIES OF MERCHANTABILITY,
** FITNESS FOR A PARTICULAR PURPOSE AND NONINFRINGEMENT. IN NO EVENT SHALL THE
** AUTHORS OR COPYRIGHT HOLDERS BE LIABLE FOR ANY CLAIM, DAMAGES OR OTHER
** LIABILITY, WHETHER IN AN ACTION OF CONTRACT, TORT OR OTHERWISE, ARISING
** FROM, OUT OF OR IN CONNECTION WITH THE SOFTWARE OR THE USE OR OTHER
** DEALINGS IN THE SOFTWARE.
*/

#ifndef GFXRECON_FORMAT_FORMAT_H
#define GFXRECON_FORMAT_FORMAT_H

#include "format/api_call_id.h"
#include "util/compressor.h"
#include "util/defines.h"
#include "util/file_path.h"
#include "util/driver_info.h"

#include <cinttypes>
#include <type_traits>

#define GFXRECON_FOURCC GFXRECON_MAKE_FOURCC('G', 'F', 'X', 'R')
#define GFXRECON_FILE_EXTENSION ".gfxr"

GFXRECON_BEGIN_NAMESPACE(gfxrecon)
GFXRECON_BEGIN_NAMESPACE(format)

// Types to define encoding sizes.
typedef uint32_t EnumEncodeType;
typedef uint32_t FlagsEncodeType;
typedef uint64_t Flags64EncodeType;
typedef uint32_t SampleMaskEncodeType;
typedef uint64_t HandleEncodeType;
typedef uint64_t DeviceSizeEncodeType;
typedef uint64_t DeviceAddressEncodeType;
typedef uint64_t SizeTEncodeType;
typedef uint64_t AddressEncodeType;
typedef uint8_t  CharEncodeType;  // Encoding type for UTF-8 strings.
typedef uint16_t WCharEncodeType; // Encoding type for LPCWSTR (UTF-16) strings.

typedef HandleEncodeType HandleId;
typedef uint64_t         ThreadId;

const uint32_t kCompressedBlockTypeBit    = 0x80000000;
const size_t   kUuidSize                  = 16;
const size_t   kMaxPhysicalDeviceNameSize = 256;
const HandleId kNullHandleId              = 0;
const size_t   kAdapterDescriptionSize    = 128;

constexpr uint32_t MakeCompressedBlockType(uint32_t block_type)
{
    return kCompressedBlockTypeBit | block_type;
}

// clang-format off
enum BlockType : uint32_t
{
    kUnknownBlock                = 0,
    kFrameMarkerBlock            = 1, // Marker to denote frame status, such as the start or end of a frame.
    kStateMarkerBlock            = 2, // Marker to denote state snapshot status, such as the start or end of a state snapshot.
    kMetaDataBlock               = 3,
    kFunctionCallBlock           = 4,
    kAnnotation                  = 5,
    kMethodCallBlock             = 6,
    kCompressedMetaDataBlock     = MakeCompressedBlockType(kMetaDataBlock),
    kCompressedFunctionCallBlock = MakeCompressedBlockType(kFunctionCallBlock),
    kCompressedMethodCallBlock   = MakeCompressedBlockType(kMethodCallBlock),
};

enum MarkerType : uint32_t
{
    kUnknownMarker = 0,
    kBeginMarker   = 1,
    kEndMarker     = 2
};

enum AnnotationType : uint32_t
{
    kUnknown = 0,
    kText    = 1,
    kJson    = 2,
    kXml     = 3
};

enum AdapterType : uint32_t
{
    kUnknownAdapter  = 0,
    kSoftwareAdapter = 1,
    kHardwareAdapter = 2
};

enum class MetaDataType : uint16_t
{
    kUnknownMetaDataType                    = 0,
    kDisplayMessageCommand                  = 1,
    kFillMemoryCommand                      = 2,
    kResizeWindowCommand                    = 3,
    kSetSwapchainImageStateCommand          = 4,
    kBeginResourceInitCommand               = 5,
    kEndResourceInitCommand                 = 6,
    kInitBufferCommand                      = 7,
    kInitImageCommand                       = 8,
    kCreateHardwareBufferCommand_deprecated = 9,
    kDestroyHardwareBufferCommand           = 10,
    kSetDevicePropertiesCommand             = 11,
    kSetDeviceMemoryPropertiesCommand       = 12,
    kResizeWindowCommand2                   = 13,
    kSetOpaqueAddressCommand                = 14,
    kSetRayTracingShaderGroupHandlesCommand = 15,
    kCreateHeapAllocationCommand            = 16,
    kInitSubresourceCommand                 = 17,
<<<<<<< HEAD
    kExeFileInfoCommand                     = 18,
    kInitDx12AccelerationStructureCommand   = 19,
    kFillMemoryResourceValueCommand         = 20,
    kDxgiAdapterInfoCommand                 = 21,
    kDriverInfoCommand                      = 22
=======
    kReserved18                             = 18,
    kReserved19                             = 19,
    kReserved20                             = 20,
    kReserved21                             = 21,
    kReserved22                             = 22,
    kReserved23                             = 23,
    kCreateHardwareBufferCommand            = 24,
    kReserved25                             = 25,
    kReserved26                             = 26,
>>>>>>> 8f52665a
};

// MetaDataId is stored in the capture file and its type must be uint32_t to avoid breaking capture file compatibility.
typedef uint32_t MetaDataId;

constexpr uint32_t MakeMetaDataId(ApiFamilyId api_family, MetaDataType meta_data_type)
{
    return ((static_cast<uint32_t>(api_family) << 16) & 0xffff0000) |
           (static_cast<uint32_t>(meta_data_type) & 0x0000ffff);
}

inline ApiFamilyId GetMetaDataApi(MetaDataId meta_data_id)
{
    return static_cast<ApiFamilyId>((meta_data_id >> 16) & 0x0000ffff);
}

inline MetaDataType GetMetaDataType(MetaDataId meta_data_id)
{
    return static_cast<MetaDataType>(meta_data_id & 0x0000ffff);
}

enum CompressionType : uint32_t
{
    kNone = 0,
    kLz4  = 1,
    kZlib = 2,
    kZstd = 3
};

enum FileOption : uint32_t
{
    kUnknownFileOption = 0,
    kCompressionType   = 1, // One of the CompressionType values defining the compression algorithm used with parameter
                            // encoding. Default = CompressionType::kNone.
};

enum PointerAttributes : uint32_t
{
    kIsNull         = 0x0001, // The pointer was null, so the address and data were not encoded.

    // Type of data
    kIsSingle       = 0x0002, // Pointer to a single value.
    kIsArray        = 0x0004, // Pointer to an array of values (can be combined with kIsString or kIsStruct).
    kIsArray2D      = 0x0100, // Pointer to an array of pointers or arrays.

    // Type modifiers for pointers to aggregate data types
    kIsString       = 0x0008, // Pointer to a UTF-8 string.
    kIsWString      = 0x0010, // Pointer to a UTF-16 string.
    kIsStruct       = 0x0020, // Pointer to a struct.

    // What was encoded
    kHasAddress     = 0x0040, // The address of the pointer was encoded (always comes before data).
    kHasData        = 0x0080, // The data pointed to was encoded.
};

enum ResizeWindowPreTransform : uint32_t
{
    kPreTransform0   = 0,
    kPreTransform90  = 1,
    kPreTransform180 = 2,
    kPreTransform270 = 3
};
// clang-format on

struct EnabledOptions
{
    CompressionType compression_type{ CompressionType::kNone };
};

// Resource values are values contained in resource data that may require special handling (e.g., mapping for replay).
enum class ResourceValueType : uint8_t
{
    kUnknown                      = 0,
    kGpuVirtualAddress            = 1,
    kGpuDescriptorHandle          = 2,
    kShaderIdentifier             = 3,
    kIndirectArgumentDispatchRays = 4
};

#pragma pack(push)
#pragma pack(4)

// Prevent size_t from being used in data structs that will be written to the capture file.
#define size_t \
    static_assert(false, "Capture file data types must be constant size across all platforms. size_t is not allowed.");

struct FileOptionPair
{
    FileOption key;
    uint32_t   value;
};

struct FileHeader
{
    uint32_t fourcc;
    uint32_t major_version; // File format major version.
    uint32_t minor_version; // File format minor version.
    uint32_t num_options;
};

struct BlockHeader
{
    uint64_t  size;
    BlockType type;
};

struct Marker
{
    BlockHeader header;
    MarkerType  marker_type;
    uint64_t    frame_number;
};

struct FunctionCallHeader
{
    BlockHeader      block_header;
    ApiCallId        api_call_id;
    format::ThreadId thread_id;
};

struct CompressedFunctionCallHeader
{
    BlockHeader      block_header;
    ApiCallId        api_call_id;
    format::ThreadId thread_id;
    uint64_t         uncompressed_size;
};

struct MethodCallHeader
{
    BlockHeader      block_header;
    ApiCallId        api_call_id;
    format::HandleId object_id;
    format::ThreadId thread_id;
};

struct CompressedMethodCallHeader
{
    BlockHeader      block_header;
    ApiCallId        api_call_id;
    format::HandleId object_id;
    format::ThreadId thread_id;
    uint64_t         uncompressed_size;
};

struct AnnotationHeader
{
    BlockHeader    block_header;
    AnnotationType annotation_type;
    uint32_t       label_length;
    uint32_t       data_length;
};

// Metadata block headers and data types.
struct MetaDataHeader
{
    BlockHeader block_header;
    MetaDataId  meta_data_id; // Encodes ApiFamilyId in upper 2 bytes and MetaDataType in lower 2 bytes.
};

struct FillMemoryCommandHeader
{
    MetaDataHeader meta_header;
    format::ThreadId
        thread_id; // NOTE: This is currently the ID of the thread that processed the dirty pages and wrote them to
                   // the file, which may not be the thread that originally modified the memory pages.
    HandleId memory_id;
    uint64_t memory_offset; // Offset from the start of the mapped pointer, not the start of the memory object.
    uint64_t memory_size;   // Uncompressed size of the data encoded after the header.
};

struct FillMemoryResourceValueCommandHeader
{
    MetaDataHeader   meta_header;
    format::ThreadId thread_id; // thread_id is here as a placeholder. Currently always set to 0.
    uint64_t         resource_value_count;

    // The data for MapAndFillMemoryCommand will be organized as:
    // map_value_count * ResourceValueType // type of value to map
    // map_value_count * uint64_t          // offset of value to map
};

struct DisplayMessageCommandHeader
{
    MetaDataHeader   meta_header;
    format::ThreadId thread_id;
    // NOTE: Message size is determined by subtracting the sizeof(MetaDataId) + sizeof(ThreadId) from
    // BlockHeader::size.  This computed size is the length of the ASCII message string, not including the null
    // terminator.
};

struct DriverInfoBlock
{
    MetaDataHeader   meta_header;
    format::ThreadId thread_id;
    char             driver_record[util::filepath::kMaxDriverInfoSize];
};

struct ExeFileInfoBlock
{
    MetaDataHeader              meta_header;
    format::ThreadId            thread_id;
    util::filepath::FileInfo    info_record;
};

// Not a header because this command does not include a variable length data payload.
// All of the command data is present in the struct.
struct ResizeWindowCommand
{
    MetaDataHeader   meta_header;
    format::ThreadId thread_id;
    HandleId         surface_id;
    uint32_t         width;
    uint32_t         height;
};

// Not a header because this command does not include a variable length data payload.
// All of the command data is present in the struct.
struct ResizeWindowCommand2
{
    MetaDataHeader   meta_header;
    format::ThreadId thread_id;
    HandleId         surface_id;
    uint32_t         width;
    uint32_t         height;
    uint32_t         pre_transform;
};

// This command header's "usage" member is sized incorrectly.  Existing decoding must remain in place in order to
// process captures that already exist.  Do not use this command header in any new code.
struct CreateHardwareBufferCommandHeader_deprecated
{
    MetaDataHeader meta_header;
    ThreadId       thread_id;
    HandleId       memory_id; // Globally unique ID assigned to the buffer for tracking memory modifications.
    uint64_t       buffer_id; // Address of the buffer object.
    uint32_t       format;
    uint32_t       width;
    uint32_t       height;
    uint32_t       stride; // Size of a row in pixels.
    uint32_t       usage;
    uint32_t       layers;
    uint32_t       planes; // When additional multi-plane data is available, header is followed by 'planes' count
                           // HardwareBufferLayerInfo records.  When unavailable, 'planes' is zero.
};

struct CreateHardwareBufferCommandHeader
{
    MetaDataHeader meta_header;
    ThreadId       thread_id;
    HandleId       memory_id; // Globally unique ID assigned to the buffer for tracking memory modifications.
    uint64_t       buffer_id; // Address of the buffer object.
    uint32_t       format;
    uint32_t       width;
    uint32_t       height;
    uint32_t       stride; // Size of a row in pixels.
    uint64_t       usage;
    uint32_t       layers;
    uint32_t       planes; // When additional multi-plane data is available, header is followed by 'planes' count
                           // HardwareBufferLayerInfo records.  When unavailable, 'planes' is zero.
};

struct HardwareBufferPlaneInfo
{
    uint64_t offset;       // Offset from the start of the memory allocation in bytes.
    uint32_t pixel_stride; // Bytes between pixels.
    uint32_t row_pitch;    // Size of a row in bytes.
};

// Not a header because this command does not include a variable length data payload.
// All of the command data is present in the struct.
struct DestroyHardwareBufferCommand
{
    MetaDataHeader meta_header;
    ThreadId       thread_id;
    uint64_t       buffer_id;
};

struct SetSwapchainImageStateCommandHeader
{
    MetaDataHeader   meta_header;
    format::ThreadId thread_id;
    format::HandleId device_id;
    format::HandleId swapchain_id;
    uint32_t         last_presented_image;
    uint32_t         image_info_count;
};

struct SwapchainImageStateInfo
{
    format::HandleId image_id;
    uint32_t         image_index;
    uint32_t         image_layout;
    uint32_t         acquired;
    uint32_t         acquire_device_mask;
    format::HandleId acquire_semaphore_id;
    format::HandleId acquire_fence_id;
    format::HandleId last_presented_queue_id;
};

struct BeginResourceInitCommand
{
    MetaDataHeader   meta_header;
    format::ThreadId thread_id;
    format::HandleId device_id;
    uint64_t         max_resource_size; // Size of largest resource in upload data set.
    uint64_t         max_copy_size;     // Size of largest resource requiring a staging copy at capture.
};

struct EndResourceInitCommand
{
    MetaDataHeader   meta_header;
    format::ThreadId thread_id;
    format::HandleId device_id;
};

struct InitBufferCommandHeader
{
    MetaDataHeader   meta_header;
    format::ThreadId thread_id;
    format::HandleId device_id;
    format::HandleId buffer_id;
    uint64_t         data_size;
};

struct InitImageCommandHeader
{
    MetaDataHeader   meta_header;
    format::ThreadId thread_id;
    format::HandleId device_id;
    format::HandleId image_id;
    uint64_t         data_size;
    uint32_t         aspect;
    uint32_t         layout;
    uint32_t         level_count;
};

struct InitSubresourceCommandHeader
{
    MetaDataHeader   meta_header;
    format::ThreadId thread_id;
    format::HandleId device_id;
    format::HandleId resource_id;
    uint32_t         subresource;
    uint32_t         initial_state;
    uint32_t         resource_state;
    uint32_t         barrier_flags;
    uint64_t         data_size;
};

struct SetDeviceMemoryPropertiesCommand
{
    MetaDataHeader   meta_header;
    format::ThreadId thread_id;
    format::HandleId physical_device_id;
    uint32_t         memory_type_count;
    uint32_t         memory_heap_count;
};

struct DeviceMemoryType
{
    uint32_t property_flags;
    uint32_t heap_index;
};

struct DeviceMemoryHeap
{
    uint64_t size;
    uint32_t flags;
};

struct SetDevicePropertiesCommand
{
    MetaDataHeader   meta_header;
    format::ThreadId thread_id;
    format::HandleId physical_device_id;
    uint32_t         api_version;
    uint32_t         driver_version;
    uint32_t         vendor_id;
    uint32_t         device_id;
    uint32_t         device_type;
    uint8_t          pipeline_cache_uuid[kUuidSize];
    uint32_t         device_name_len;
};

struct SetOpaqueAddressCommand
{
    MetaDataHeader   meta_header;
    format::ThreadId thread_id;
    format::HandleId device_id;
    format::HandleId object_id;
    uint64_t         address;
};

struct SetRayTracingShaderGroupHandlesCommandHeader
{
    MetaDataHeader   meta_header;
    format::ThreadId thread_id;
    format::HandleId device_id;
    format::HandleId pipeline_id;
    uint64_t         data_size;
};

struct CreateHeapAllocationCommand
{
    MetaDataHeader   meta_header;
    format::ThreadId thread_id;
    uint64_t         allocation_id;
    uint64_t         allocation_size;
};

<<<<<<< HEAD
struct InitDx12AccelerationStructureCommandHeader
{
    MetaDataHeader meta_header{};
    ThreadId       thread_id;
    uint64_t       dest_acceleration_structure_data{ 0 };
    uint64_t       copy_source_gpu_va{ 0 };
    uint32_t       copy_mode{ 0 };
    uint32_t       inputs_type{ 0 };
    uint32_t       inputs_flags{ 0 };
    uint32_t       inputs_num_instance_descs{ 0 }; ///< NumDescs for TLAS
    uint32_t       inputs_num_geometry_descs{ 0 }; ///< NumDescs for BLAS
    uint64_t       inputs_data_size{ 0 };

    // In the capture file, accel struct data is written in the following order:
    // InitDx12AccelerationStructureCommandHeader
    // inputs_num_geometry_descs * InitDx12AccelerationStructureGeometryDesc
    // build inputs data
};

struct InitDx12AccelerationStructureGeometryDesc
{
    uint32_t geometry_type{ 0 };
    uint32_t geometry_flags{ 0 };
    uint64_t aabbs_count{ 0 };
    uint64_t aabbs_stride{ 0 };
    uint32_t triangles_has_transform{ false };
    uint32_t triangles_index_format{ 0 };
    uint32_t triangles_vertex_format{ 0 };
    uint32_t triangles_index_count{ 0 }; // 0 if no index buffer
    uint32_t triangles_vertex_count{ 0 };
    uint64_t triangles_vertex_stride{ 0 };
};

struct DxgiAdapterDesc
{
    wchar_t     Description[kAdapterDescriptionSize];
    uint32_t    VendorId;
    uint32_t    DeviceId;
    uint32_t    SubSysId;
    uint32_t    Revision;
    uint64_t    DedicatedVideoMemory;
    uint64_t    DedicatedSystemMemory;
    uint64_t    SharedSystemMemory;
    uint32_t    LuidLowPart;
    int32_t     LuidHighPart;
    AdapterType type;
};

struct DxgiAdapterInfoCommandHeader
{
    MetaDataHeader  meta_header;
    ThreadId        thread_id;
    DxgiAdapterDesc adapter_desc;
};
=======
// Restore size_t to normal behavior.
#undef size_t
>>>>>>> 8f52665a

#pragma pack(pop)

GFXRECON_END_NAMESPACE(format)
GFXRECON_END_NAMESPACE(gfxrecon)

#endif // GFXRECON_FORMAT_FORMAT_H<|MERGE_RESOLUTION|>--- conflicted
+++ resolved
@@ -27,8 +27,6 @@
 #include "format/api_call_id.h"
 #include "util/compressor.h"
 #include "util/defines.h"
-#include "util/file_path.h"
-#include "util/driver_info.h"
 
 #include <cinttypes>
 #include <type_traits>
@@ -59,7 +57,6 @@
 const size_t   kUuidSize                  = 16;
 const size_t   kMaxPhysicalDeviceNameSize = 256;
 const HandleId kNullHandleId              = 0;
-const size_t   kAdapterDescriptionSize    = 128;
 
 constexpr uint32_t MakeCompressedBlockType(uint32_t block_type)
 {
@@ -94,13 +91,6 @@
     kText    = 1,
     kJson    = 2,
     kXml     = 3
-};
-
-enum AdapterType : uint32_t
-{
-    kUnknownAdapter  = 0,
-    kSoftwareAdapter = 1,
-    kHardwareAdapter = 2
 };
 
 enum class MetaDataType : uint16_t
@@ -123,13 +113,6 @@
     kSetRayTracingShaderGroupHandlesCommand = 15,
     kCreateHeapAllocationCommand            = 16,
     kInitSubresourceCommand                 = 17,
-<<<<<<< HEAD
-    kExeFileInfoCommand                     = 18,
-    kInitDx12AccelerationStructureCommand   = 19,
-    kFillMemoryResourceValueCommand         = 20,
-    kDxgiAdapterInfoCommand                 = 21,
-    kDriverInfoCommand                      = 22
-=======
     kReserved18                             = 18,
     kReserved19                             = 19,
     kReserved20                             = 20,
@@ -139,7 +122,6 @@
     kCreateHardwareBufferCommand            = 24,
     kReserved25                             = 25,
     kReserved26                             = 26,
->>>>>>> 8f52665a
 };
 
 // MetaDataId is stored in the capture file and its type must be uint32_t to avoid breaking capture file compatibility.
@@ -207,16 +189,6 @@
 struct EnabledOptions
 {
     CompressionType compression_type{ CompressionType::kNone };
-};
-
-// Resource values are values contained in resource data that may require special handling (e.g., mapping for replay).
-enum class ResourceValueType : uint8_t
-{
-    kUnknown                      = 0,
-    kGpuVirtualAddress            = 1,
-    kGpuDescriptorHandle          = 2,
-    kShaderIdentifier             = 3,
-    kIndirectArgumentDispatchRays = 4
 };
 
 #pragma pack(push)
@@ -311,17 +283,6 @@
     uint64_t memory_size;   // Uncompressed size of the data encoded after the header.
 };
 
-struct FillMemoryResourceValueCommandHeader
-{
-    MetaDataHeader   meta_header;
-    format::ThreadId thread_id; // thread_id is here as a placeholder. Currently always set to 0.
-    uint64_t         resource_value_count;
-
-    // The data for MapAndFillMemoryCommand will be organized as:
-    // map_value_count * ResourceValueType // type of value to map
-    // map_value_count * uint64_t          // offset of value to map
-};
-
 struct DisplayMessageCommandHeader
 {
     MetaDataHeader   meta_header;
@@ -329,20 +290,6 @@
     // NOTE: Message size is determined by subtracting the sizeof(MetaDataId) + sizeof(ThreadId) from
     // BlockHeader::size.  This computed size is the length of the ASCII message string, not including the null
     // terminator.
-};
-
-struct DriverInfoBlock
-{
-    MetaDataHeader   meta_header;
-    format::ThreadId thread_id;
-    char             driver_record[util::filepath::kMaxDriverInfoSize];
-};
-
-struct ExeFileInfoBlock
-{
-    MetaDataHeader              meta_header;
-    format::ThreadId            thread_id;
-    util::filepath::FileInfo    info_record;
 };
 
 // Not a header because this command does not include a variable length data payload.
@@ -551,65 +498,8 @@
     uint64_t         allocation_size;
 };
 
-<<<<<<< HEAD
-struct InitDx12AccelerationStructureCommandHeader
-{
-    MetaDataHeader meta_header{};
-    ThreadId       thread_id;
-    uint64_t       dest_acceleration_structure_data{ 0 };
-    uint64_t       copy_source_gpu_va{ 0 };
-    uint32_t       copy_mode{ 0 };
-    uint32_t       inputs_type{ 0 };
-    uint32_t       inputs_flags{ 0 };
-    uint32_t       inputs_num_instance_descs{ 0 }; ///< NumDescs for TLAS
-    uint32_t       inputs_num_geometry_descs{ 0 }; ///< NumDescs for BLAS
-    uint64_t       inputs_data_size{ 0 };
-
-    // In the capture file, accel struct data is written in the following order:
-    // InitDx12AccelerationStructureCommandHeader
-    // inputs_num_geometry_descs * InitDx12AccelerationStructureGeometryDesc
-    // build inputs data
-};
-
-struct InitDx12AccelerationStructureGeometryDesc
-{
-    uint32_t geometry_type{ 0 };
-    uint32_t geometry_flags{ 0 };
-    uint64_t aabbs_count{ 0 };
-    uint64_t aabbs_stride{ 0 };
-    uint32_t triangles_has_transform{ false };
-    uint32_t triangles_index_format{ 0 };
-    uint32_t triangles_vertex_format{ 0 };
-    uint32_t triangles_index_count{ 0 }; // 0 if no index buffer
-    uint32_t triangles_vertex_count{ 0 };
-    uint64_t triangles_vertex_stride{ 0 };
-};
-
-struct DxgiAdapterDesc
-{
-    wchar_t     Description[kAdapterDescriptionSize];
-    uint32_t    VendorId;
-    uint32_t    DeviceId;
-    uint32_t    SubSysId;
-    uint32_t    Revision;
-    uint64_t    DedicatedVideoMemory;
-    uint64_t    DedicatedSystemMemory;
-    uint64_t    SharedSystemMemory;
-    uint32_t    LuidLowPart;
-    int32_t     LuidHighPart;
-    AdapterType type;
-};
-
-struct DxgiAdapterInfoCommandHeader
-{
-    MetaDataHeader  meta_header;
-    ThreadId        thread_id;
-    DxgiAdapterDesc adapter_desc;
-};
-=======
 // Restore size_t to normal behavior.
 #undef size_t
->>>>>>> 8f52665a
 
 #pragma pack(pop)
 
