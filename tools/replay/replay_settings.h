--- conflicted
+++ resolved
@@ -129,7 +129,6 @@
     GFXRECON_WRITE_CONSOLE("  --sync\t\tSynchronize after each queue submission with vkQueueWaitIdle.");
     GFXRECON_WRITE_CONSOLE("  --remove-unsupported\tRemove unsupported extensions and features from instance");
     GFXRECON_WRITE_CONSOLE("                      \tand device creation parameters.");
-<<<<<<< HEAD
 #if defined(WIN32)
     GFXRECON_WRITE_CONSOLE("  --dcp\t\tDiscard (force to null) CachedPSO data to Direct3D calls that");
     GFXRECON_WRITE_CONSOLE("       \t\tcreate a graphics or compute pipeline state or load a graphics");
@@ -148,9 +147,7 @@
 #else
     GFXRECON_WRITE_CONSOLE("  --validate\t\tEnables the Khronos Vulkan validation layer.");
 #endif
-=======
     GFXRECON_WRITE_CONSOLE("  --validate\t\tEnables the Khronos Vulkan validation layer.");
->>>>>>> 760a7ac3
     GFXRECON_WRITE_CONSOLE("  -m <mode>\t\tEnable memory translation for replay on GPUs with memory");
     GFXRECON_WRITE_CONSOLE("          \t\ttypes that are not compatible with the capture GPU's");
     GFXRECON_WRITE_CONSOLE("          \t\tmemory types.  Available modes are:");
@@ -172,11 +169,8 @@
     GFXRECON_WRITE_CONSOLE("  --api <api>\t\tUse the specified API for replay (Windows only).");
     GFXRECON_WRITE_CONSOLE("          \t\tAvailable values are:");
     GFXRECON_WRITE_CONSOLE("          \t\t    %s\tReplay with the Vulkan API enabled.", kApiFamilyVulkan);
-<<<<<<< HEAD
     GFXRECON_WRITE_CONSOLE("          \t\t    %s\tReplay with the Direct3D API enabled.", kApiFamilyD3D12);
     GFXRECON_WRITE_CONSOLE("          \t\t    %s\t\tReplay with both the Vulkan and Direct3D 12 APIs", kApiFamilyAll);
-=======
->>>>>>> 760a7ac3
     GFXRECON_WRITE_CONSOLE("          \t\t         \tenabled. This is the default.");
 #if defined(_DEBUG)
     GFXRECON_WRITE_CONSOLE("  --no-debug-popup\tDisable the 'Abort, Retry, Ignore' message box");
