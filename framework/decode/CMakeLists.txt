###############################################################################
# Copyright (c) 2018-2020 LunarG, Inc.
# Copyright (c) 2019-2020 Advanced Micro Devices, Inc.
# All rights reserved
#
# Permission is hereby granted, free of charge, to any person obtaining a copy
# of this software and associated documentation files (the "Software"), to
# deal in the Software without restriction, including without limitation the
# rights to use, copy, modify, merge, publish, distribute, sublicense, and/or
# sell copies of the Software, and to permit persons to whom the Software is
# furnished to do so, subject to the following conditions:
#
# The above copyright notice and this permission notice shall be included in
# all copies or substantial portions of the Software.
#
# THE SOFTWARE IS PROVIDED "AS IS", WITHOUT WARRANTY OF ANY KIND, EXPRESS OR
# IMPLIED, INCLUDING BUT NOT LIMITED TO THE WARRANTIES OF MERCHANTABILITY,
# FITNESS FOR A PARTICULAR PURPOSE AND NONINFRINGEMENT. IN NO EVENT SHALL THE
# AUTHORS OR COPYRIGHT HOLDERS BE LIABLE FOR ANY CLAIM, DAMAGES OR OTHER
# LIABILITY, WHETHER IN AN ACTION OF CONTRACT, TORT OR OTHERWISE, ARISING
# FROM, OUT OF OR IN CONNECTION WITH THE SOFTWARE OR THE USE OR OTHER DEALINGS
# IN THE SOFTWARE.
#
# Author: LunarG Team
# Author: AMD Developer Tools Team
# Description: CMake script for framework util target
###############################################################################

add_library(gfxrecon_decode STATIC "")

target_sources(gfxrecon_decode
               PRIVATE
                    ${CMAKE_CURRENT_LIST_DIR}/annotation_handler.h
                    ${CMAKE_CURRENT_LIST_DIR}/api_decoder.h
                    ${CMAKE_CURRENT_LIST_DIR}/copy_shaders.h
                    ${CMAKE_CURRENT_LIST_DIR}/custom_vulkan_ascii_consumer.h
                    ${CMAKE_CURRENT_LIST_DIR}/custom_vulkan_ascii_consumer.cpp
                    ${CMAKE_CURRENT_LIST_DIR}/custom_vulkan_struct_decoders.h
                    ${CMAKE_CURRENT_LIST_DIR}/custom_vulkan_struct_decoders.cpp
                    ${CMAKE_CURRENT_LIST_DIR}/custom_vulkan_struct_decoders_forward.h
                    $<$<BOOL:${BUILD_D3D12}>:${CMAKE_CURRENT_LIST_DIR}/custom_dx12_struct_decoders.h>
                    $<$<BOOL:${BUILD_D3D12}>:${CMAKE_CURRENT_LIST_DIR}/custom_dx12_struct_decoders_forward.h>
                    $<$<BOOL:${BUILD_D3D12}>:${CMAKE_CURRENT_LIST_DIR}/custom_dx12_struct_decoders.cpp>
                    $<$<BOOL:${BUILD_D3D12}>:${CMAKE_CURRENT_LIST_DIR}/custom_dx12_struct_object_mappers.h>
                    $<$<BOOL:${BUILD_D3D12}>:${CMAKE_CURRENT_LIST_DIR}/custom_dx12_struct_object_mappers.cpp>
                    $<$<BOOL:${BUILD_D3D12}>:${CMAKE_CURRENT_LIST_DIR}/custom_dx12_struct_ascii_consumers.h>
                    $<$<BOOL:${BUILD_D3D12}>:${CMAKE_CURRENT_LIST_DIR}/custom_dx12_struct_ascii_consumers.cpp>
                    ${CMAKE_CURRENT_LIST_DIR}/custom_vulkan_struct_handle_mappers.h
                    ${CMAKE_CURRENT_LIST_DIR}/custom_vulkan_struct_handle_mappers.cpp
                    ${CMAKE_CURRENT_LIST_DIR}/custom_vulkan_to_string.h
                    ${CMAKE_CURRENT_LIST_DIR}/custom_vulkan_to_string.cpp
                    ${CMAKE_CURRENT_LIST_DIR}/descriptor_update_template_decoder.h
                    ${CMAKE_CURRENT_LIST_DIR}/descriptor_update_template_decoder.cpp
                    ${CMAKE_CURRENT_LIST_DIR}/decode_allocator.h
                    ${CMAKE_CURRENT_LIST_DIR}/decode_allocator.cpp
                    $<$<BOOL:${BUILD_D3D12}>:${CMAKE_CURRENT_LIST_DIR}/dx_replay_options.h>
                    $<$<BOOL:${BUILD_D3D12}>:${CMAKE_CURRENT_LIST_DIR}/dx12_object_info.h>
                    ${CMAKE_CURRENT_LIST_DIR}/file_processor.h
                    ${CMAKE_CURRENT_LIST_DIR}/file_processor.cpp
                    ${CMAKE_CURRENT_LIST_DIR}/file_transformer.h
                    ${CMAKE_CURRENT_LIST_DIR}/file_transformer.cpp
                    ${CMAKE_CURRENT_LIST_DIR}/handle_pointer_decoder.h
                    ${CMAKE_CURRENT_LIST_DIR}/pnext_node.h
                    ${CMAKE_CURRENT_LIST_DIR}/pnext_typed_node.h
                    ${CMAKE_CURRENT_LIST_DIR}/pointer_decoder_base.h
                    ${CMAKE_CURRENT_LIST_DIR}/pointer_decoder.h
                    ${CMAKE_CURRENT_LIST_DIR}/portability.h
                    ${CMAKE_CURRENT_LIST_DIR}/portability.cpp
                    ${CMAKE_CURRENT_LIST_DIR}/referenced_resource_table.h
                    ${CMAKE_CURRENT_LIST_DIR}/referenced_resource_table.cpp
                    ${CMAKE_CURRENT_LIST_DIR}/replay_options.h
                    ${CMAKE_CURRENT_LIST_DIR}/resource_util.h
                    ${CMAKE_CURRENT_LIST_DIR}/resource_util.cpp
                    ${CMAKE_CURRENT_LIST_DIR}/screenshot_handler.h
                    ${CMAKE_CURRENT_LIST_DIR}/screenshot_handler.cpp
                    ${CMAKE_CURRENT_LIST_DIR}/screenshot_handler_base.h
                    ${CMAKE_CURRENT_LIST_DIR}/screenshot_handler_base.cpp
                    ${CMAKE_CURRENT_LIST_DIR}/string_array_decoder.h
                    ${CMAKE_CURRENT_LIST_DIR}/string_decoder.h
                    ${CMAKE_CURRENT_LIST_DIR}/struct_pointer_decoder.h
                    ${CMAKE_CURRENT_LIST_DIR}/swapchain_image_tracker.h
                    ${CMAKE_CURRENT_LIST_DIR}/value_decoder.h
                    ${CMAKE_CURRENT_LIST_DIR}/vulkan_ascii_consumer_base.h
                    ${CMAKE_CURRENT_LIST_DIR}/vulkan_ascii_consumer_base.cpp
                    ${CMAKE_CURRENT_LIST_DIR}/vulkan_consumer_base.h
                    $<$<BOOL:${BUILD_D3D12}>:${CMAKE_CURRENT_LIST_DIR}/dx12_decoder_base.h>
                    $<$<BOOL:${BUILD_D3D12}>:${CMAKE_CURRENT_LIST_DIR}/dx12_decoder_base.cpp>
                    $<$<BOOL:${BUILD_D3D12}>:${CMAKE_CURRENT_LIST_DIR}/dx12_consumer_base.h>
                    $<$<BOOL:${BUILD_D3D12}>:${CMAKE_CURRENT_LIST_DIR}/dx12_replay_consumer_base.h>
                    $<$<BOOL:${BUILD_D3D12}>:${CMAKE_CURRENT_LIST_DIR}/dx12_replay_consumer_base.cpp>
                    $<$<BOOL:${BUILD_D3D12}>:${CMAKE_CURRENT_LIST_DIR}/dx12_ascii_consumer_base.h>
                    $<$<BOOL:${BUILD_D3D12}>:${CMAKE_CURRENT_LIST_DIR}/dx12_ascii_consumer_base.cpp>
                    $<$<BOOL:${BUILD_D3D12}>:${CMAKE_CURRENT_LIST_DIR}/dx12_object_mapping_util.h>
                    $<$<BOOL:${BUILD_D3D12}>:${CMAKE_CURRENT_LIST_DIR}/dx12_object_mapping_util.cpp>
                    $<$<BOOL:${BUILD_D3D12}>:${CMAKE_CURRENT_LIST_DIR}/dx12_enum_util.h>
                    $<$<BOOL:${BUILD_D3D12}>:${CMAKE_CURRENT_LIST_DIR}/dx12_descriptor_map.h>
                    $<$<BOOL:${BUILD_D3D12}>:${CMAKE_CURRENT_LIST_DIR}/dx12_descriptor_map.cpp>
                    $<$<BOOL:${BUILD_D3D12}>:${CMAKE_CURRENT_LIST_DIR}/dx12_tracking_consumer.h>
                    $<$<BOOL:${BUILD_D3D12}>:${CMAKE_CURRENT_LIST_DIR}/dx12_tracking_consumer.cpp>
                    $<$<BOOL:${BUILD_D3D12}>:${CMAKE_CURRENT_LIST_DIR}/dx12_tracked_object_info_table.h>
                    ${CMAKE_CURRENT_LIST_DIR}/vulkan_decoder_base.h
                    ${CMAKE_CURRENT_LIST_DIR}/vulkan_decoder_base.cpp
                    ${CMAKE_CURRENT_LIST_DIR}/vulkan_default_allocator.h
                    ${CMAKE_CURRENT_LIST_DIR}/vulkan_default_allocator.cpp
                    ${CMAKE_CURRENT_LIST_DIR}/vulkan_enum_util.h
                    ${CMAKE_CURRENT_LIST_DIR}/vulkan_feature_util.h
                    ${CMAKE_CURRENT_LIST_DIR}/vulkan_feature_util.cpp
                    ${CMAKE_CURRENT_LIST_DIR}/vulkan_handle_mapping_util.h
                    ${CMAKE_CURRENT_LIST_DIR}/vulkan_handle_mapping_util.cpp
                    ${CMAKE_CURRENT_LIST_DIR}/vulkan_object_cleanup_util.h
                    ${CMAKE_CURRENT_LIST_DIR}/vulkan_object_cleanup_util.cpp
                    ${CMAKE_CURRENT_LIST_DIR}/vulkan_object_info.h
                    ${CMAKE_CURRENT_LIST_DIR}/vulkan_object_info_table.h
                    ${CMAKE_CURRENT_LIST_DIR}/vulkan_object_info_table_base.h
                    ${CMAKE_CURRENT_LIST_DIR}/vulkan_realign_allocator.h
                    ${CMAKE_CURRENT_LIST_DIR}/vulkan_realign_allocator.cpp
                    ${CMAKE_CURRENT_LIST_DIR}/vulkan_rebind_allocator.h
                    ${CMAKE_CURRENT_LIST_DIR}/vulkan_rebind_allocator.cpp
                    ${CMAKE_CURRENT_LIST_DIR}/vulkan_referenced_resource_consumer_base.h
                    ${CMAKE_CURRENT_LIST_DIR}/vulkan_referenced_resource_consumer_base.cpp
                    ${CMAKE_CURRENT_LIST_DIR}/vulkan_remap_allocator.h
                    ${CMAKE_CURRENT_LIST_DIR}/vulkan_remap_allocator.cpp
                    ${CMAKE_CURRENT_LIST_DIR}/vulkan_replay_consumer_base.h
                    ${CMAKE_CURRENT_LIST_DIR}/vulkan_replay_consumer_base.cpp
                    ${CMAKE_CURRENT_LIST_DIR}/vulkan_replay_options.h
                    ${CMAKE_CURRENT_LIST_DIR}/vulkan_resource_allocator.h
                    ${CMAKE_CURRENT_LIST_DIR}/vulkan_resource_initializer.h
                    ${CMAKE_CURRENT_LIST_DIR}/vulkan_resource_initializer.cpp
                    ${CMAKE_CURRENT_LIST_DIR}/vulkan_resource_tracking_consumer.h
                    ${CMAKE_CURRENT_LIST_DIR}/vulkan_resource_tracking_consumer.cpp
                    ${CMAKE_CURRENT_LIST_DIR}/vulkan_tracked_object_info.h
                    ${CMAKE_CURRENT_LIST_DIR}/vulkan_tracked_object_info_table.h
                    ${CMAKE_CURRENT_LIST_DIR}/vulkan_tracked_object_info.cpp
                    ${CMAKE_CURRENT_LIST_DIR}/vulkan_tracked_object_info_table.cpp
                    ${CMAKE_CURRENT_LIST_DIR}/window.h
                    ${CMAKE_SOURCE_DIR}/framework/generated/generated_vulkan_ascii_consumer.h
                    ${CMAKE_SOURCE_DIR}/framework/generated/generated_vulkan_ascii_consumer.cpp
                    ${CMAKE_SOURCE_DIR}/framework/generated/generated_vulkan_consumer.h
                    ${CMAKE_SOURCE_DIR}/framework/generated/generated_vulkan_decoder.h
                    ${CMAKE_SOURCE_DIR}/framework/generated/generated_vulkan_decoder.cpp
                    ${CMAKE_SOURCE_DIR}/framework/generated/generated_vulkan_feature_util.cpp
                    ${CMAKE_SOURCE_DIR}/framework/generated/generated_vulkan_referenced_resource_consumer.h
                    ${CMAKE_SOURCE_DIR}/framework/generated/generated_vulkan_referenced_resource_consumer.cpp
                    ${CMAKE_SOURCE_DIR}/framework/generated/generated_vulkan_replay_consumer.h
                    ${CMAKE_SOURCE_DIR}/framework/generated/generated_vulkan_replay_consumer.cpp
                    ${CMAKE_SOURCE_DIR}/framework/generated/generated_vulkan_struct_decoders_forward.h
                    ${CMAKE_SOURCE_DIR}/framework/generated/generated_vulkan_struct_decoders.h
                    ${CMAKE_SOURCE_DIR}/framework/generated/generated_vulkan_struct_decoders.cpp
                    ${CMAKE_SOURCE_DIR}/framework/generated/generated_vulkan_struct_handle_mappers.h
                    ${CMAKE_SOURCE_DIR}/framework/generated/generated_vulkan_struct_handle_mappers.cpp
                    ${CMAKE_SOURCE_DIR}/framework/generated/generated_decode_pnext_struct.cpp
<<<<<<< HEAD
                    $<$<BOOL:${BUILD_D3D12}>:${CMAKE_SOURCE_DIR}/framework/generated/generated_dx12_decoder.h>
                    $<$<BOOL:${BUILD_D3D12}>:${CMAKE_SOURCE_DIR}/framework/generated/generated_dx12_decoder.cpp>
                    $<$<BOOL:${BUILD_D3D12}>:${CMAKE_SOURCE_DIR}/framework/generated/generated_dx12_struct_decoders_forward.h>
                    $<$<BOOL:${BUILD_D3D12}>:${CMAKE_SOURCE_DIR}/framework/generated/generated_dx12_struct_decoders.h>
                    $<$<BOOL:${BUILD_D3D12}>:${CMAKE_SOURCE_DIR}/framework/generated/generated_dx12_struct_decoders.cpp>
                    $<$<BOOL:${BUILD_D3D12}>:${CMAKE_SOURCE_DIR}/framework/generated/generated_dx12_consumer.h>
                    $<$<BOOL:${BUILD_D3D12}>:${CMAKE_SOURCE_DIR}/framework/generated/generated_dx12_replay_consumer.h>
                    $<$<BOOL:${BUILD_D3D12}>:${CMAKE_SOURCE_DIR}/framework/generated/generated_dx12_replay_consumer.cpp>
                    $<$<BOOL:${BUILD_D3D12}>:${CMAKE_SOURCE_DIR}/framework/generated/generated_dx12_ascii_consumer.h>
                    $<$<BOOL:${BUILD_D3D12}>:${CMAKE_SOURCE_DIR}/framework/generated/generated_dx12_ascii_consumer.cpp>
                    $<$<BOOL:${BUILD_D3D12}>:${CMAKE_SOURCE_DIR}/framework/generated/generated_dx12_struct_object_mappers.h>
                    $<$<BOOL:${BUILD_D3D12}>:${CMAKE_SOURCE_DIR}/framework/generated/generated_dx12_struct_object_mappers.cpp>
                    $<$<BOOL:${BUILD_D3D12}>:${CMAKE_SOURCE_DIR}/framework/generated/generated_dx12_convert_to_texts.h>
=======
                    ${CMAKE_SOURCE_DIR}/framework/generated/generated_vulkan_enum_to_string.h
                    ${CMAKE_SOURCE_DIR}/framework/generated/generated_vulkan_enum_to_string.cpp
                    ${CMAKE_SOURCE_DIR}/framework/generated/generated_vulkan_pnext_to_string.cpp
                    ${CMAKE_SOURCE_DIR}/framework/generated/generated_vulkan_struct_to_string.h
                    ${CMAKE_SOURCE_DIR}/framework/generated/generated_vulkan_struct_to_string.cpp
                    ${CMAKE_SOURCE_DIR}/framework/generated/generated_vulkan_object_info_table_base2.h
>>>>>>> 760a7ac3
)

if (MSVC)
    # These files may fail to compile with VS2017 and older, requiring the default section limit of 2^16 to be increased.
    set_source_files_properties(${CMAKE_SOURCE_DIR}/framework/generated/generated_vulkan_struct_to_string.cpp PROPERTIES COMPILE_FLAGS /bigobj)
    if (MSVC_VERSION LESS 1920)
        set_source_files_properties(${CMAKE_SOURCE_DIR}/framework/generated/generated_decode_pnext_struct.cpp PROPERTIES COMPILE_FLAGS /bigobj)
        set_source_files_properties(${CMAKE_SOURCE_DIR}/framework/generated/generated_vulkan_replay_consumer.cpp PROPERTIES COMPILE_FLAGS /bigobj)
        set_source_files_properties(${CMAKE_CURRENT_LIST_DIR}/vulkan_object_cleanup_util.cpp PROPERTIES COMPILE_FLAGS /bigobj)
        set_source_files_properties(${CMAKE_CURRENT_LIST_DIR}/vulkan_replay_consumer_base.cpp PROPERTIES COMPILE_FLAGS /bigobj)
    endif()
endif()

target_include_directories(gfxrecon_decode
                           PUBLIC
                               ${CMAKE_SOURCE_DIR}/framework)

target_link_libraries(gfxrecon_decode gfxrecon_graphics gfxrecon_format gfxrecon_util vulkan_registry vulkan_memory_allocator platform_specific $<$<BOOL:${BUILD_D3D12}>:dxguid.lib>)

common_build_directives(gfxrecon_decode)

if (${RUN_TESTS})
    add_executable(gfxrecon_decode_test "")
    target_sources(gfxrecon_decode_test PRIVATE
            ${CMAKE_CURRENT_LIST_DIR}/test/main.cpp)
    target_link_libraries(gfxrecon_decode_test PRIVATE gfxrecon_decode)
    common_build_directives(gfxrecon_decode_test)
    common_test_directives(gfxrecon_decode_test)
endif()<|MERGE_RESOLUTION|>--- conflicted
+++ resolved
@@ -149,7 +149,6 @@
                     ${CMAKE_SOURCE_DIR}/framework/generated/generated_vulkan_struct_handle_mappers.h
                     ${CMAKE_SOURCE_DIR}/framework/generated/generated_vulkan_struct_handle_mappers.cpp
                     ${CMAKE_SOURCE_DIR}/framework/generated/generated_decode_pnext_struct.cpp
-<<<<<<< HEAD
                     $<$<BOOL:${BUILD_D3D12}>:${CMAKE_SOURCE_DIR}/framework/generated/generated_dx12_decoder.h>
                     $<$<BOOL:${BUILD_D3D12}>:${CMAKE_SOURCE_DIR}/framework/generated/generated_dx12_decoder.cpp>
                     $<$<BOOL:${BUILD_D3D12}>:${CMAKE_SOURCE_DIR}/framework/generated/generated_dx12_struct_decoders_forward.h>
@@ -163,14 +162,12 @@
                     $<$<BOOL:${BUILD_D3D12}>:${CMAKE_SOURCE_DIR}/framework/generated/generated_dx12_struct_object_mappers.h>
                     $<$<BOOL:${BUILD_D3D12}>:${CMAKE_SOURCE_DIR}/framework/generated/generated_dx12_struct_object_mappers.cpp>
                     $<$<BOOL:${BUILD_D3D12}>:${CMAKE_SOURCE_DIR}/framework/generated/generated_dx12_convert_to_texts.h>
-=======
                     ${CMAKE_SOURCE_DIR}/framework/generated/generated_vulkan_enum_to_string.h
                     ${CMAKE_SOURCE_DIR}/framework/generated/generated_vulkan_enum_to_string.cpp
                     ${CMAKE_SOURCE_DIR}/framework/generated/generated_vulkan_pnext_to_string.cpp
                     ${CMAKE_SOURCE_DIR}/framework/generated/generated_vulkan_struct_to_string.h
                     ${CMAKE_SOURCE_DIR}/framework/generated/generated_vulkan_struct_to_string.cpp
                     ${CMAKE_SOURCE_DIR}/framework/generated/generated_vulkan_object_info_table_base2.h
->>>>>>> 760a7ac3
 )
 
 if (MSVC)
