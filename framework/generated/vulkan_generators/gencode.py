--- conflicted
+++ resolved
@@ -80,8 +80,6 @@
 from encode_pnext_struct_generator import EncodePNextStructGenerator, EncodePNextStructGeneratorOptions
 from vulkan_struct_handle_wrappers_header_generator import VulkanStructHandleWrappersHeaderGenerator, VulkanStructHandleWrappersHeaderGeneratorOptions
 from vulkan_struct_handle_wrappers_body_generator import VulkanStructHandleWrappersBodyGenerator, VulkanStructHandleWrappersBodyGeneratorOptions
-<<<<<<< HEAD
-=======
 
 # To String
 from vulkan_enum_to_string_body_generator import VulkanEnumToStringBodyGenerator, VulkanEnumToStringBodyGeneratorOptions
@@ -92,7 +90,6 @@
 
 from vulkan_object_info_table_base2_header_generator import VulkanObjectInfoTableBase2HeaderGenerator, VulkanObjectInfoTableBase2HeaderGeneratorOptions
 from vulkan_state_table_header_generator import VulkanStateTableHeaderGenerator, VulkanStateTableHeaderGeneratorOptions
->>>>>>> 760a7ac3
 
 # Simple timer functions
 start_time = None
@@ -119,8 +116,6 @@
 default_capture_overrides = 'capture_overrides.json'
 
 
-<<<<<<< HEAD
-=======
 def _getExtraVulkanHeaders(extraHeadersDir):
     '''
     Recursively get a list of extra Vulkan headers used in the generated code,
@@ -147,7 +142,6 @@
     ]
 
 
->>>>>>> 760a7ac3
 def make_gen_opts(args):
     """Returns a directory of [ generator function, generator options ] indexed
     by specified short names. The generator options incorporate the following
@@ -169,13 +163,8 @@
 
     # Copyright text prefixing all headers (list of strings).
     prefix_strings = [
-<<<<<<< HEAD
-        '/*', '** Copyright (c) 2018-2020 Valve Corporation',
-        '** Copyright (c) 2018-2020 LunarG, Inc.', '**',
-=======
         '/*', '** Copyright (c) 2018-2021 Valve Corporation',
         '** Copyright (c) 2018-2021 LunarG, Inc.', '**',
->>>>>>> 760a7ac3
         '** Permission is hereby granted, free of charge, to any person obtaining a',
         '** copy of this software and associated documentation files (the "Software"),',
         '** to deal in the Software without restriction, including without limitation',
@@ -216,12 +205,8 @@
             platform_types=platform_types,
             prefix_text=prefix_strings + vk_prefix_strings,
             protect_file=False,
-<<<<<<< HEAD
-            protect_feature=False
-=======
-            protect_feature=False,
-            extraVulkanHeaders=extraVulkanHeaders
->>>>>>> 760a7ac3
+            protect_feature=False,
+            extraVulkanHeaders=extraVulkanHeaders
         )
     ]
 
@@ -234,12 +219,8 @@
             platform_types=platform_types,
             prefix_text=prefix_strings + vk_prefix_strings,
             protect_file=True,
-<<<<<<< HEAD
-            protect_feature=False
-=======
-            protect_feature=False,
-            extraVulkanHeaders=extraVulkanHeaders
->>>>>>> 760a7ac3
+            protect_feature=False,
+            extraVulkanHeaders=extraVulkanHeaders
         )
     ]
 
@@ -254,12 +235,8 @@
             platform_types=platform_types,
             prefix_text=prefix_strings + vk_prefix_strings,
             protect_file=False,
-<<<<<<< HEAD
-            protect_feature=False
-=======
-            protect_feature=False,
-            extraVulkanHeaders=extraVulkanHeaders
->>>>>>> 760a7ac3
+            protect_feature=False,
+            extraVulkanHeaders=extraVulkanHeaders
         )
     ]
 
@@ -272,12 +249,8 @@
             platform_types=platform_types,
             prefix_text=prefix_strings + vk_prefix_strings,
             protect_file=True,
-<<<<<<< HEAD
-            protect_feature=False
-=======
-            protect_feature=False,
-            extraVulkanHeaders=extraVulkanHeaders
->>>>>>> 760a7ac3
+            protect_feature=False,
+            extraVulkanHeaders=extraVulkanHeaders
         )
     ]
 
@@ -290,12 +263,8 @@
             platform_types=platform_types,
             prefix_text=prefix_strings + vk_prefix_strings,
             protect_file=True,
-<<<<<<< HEAD
-            protect_feature=False
-=======
-            protect_feature=False,
-            extraVulkanHeaders=extraVulkanHeaders
->>>>>>> 760a7ac3
+            protect_feature=False,
+            extraVulkanHeaders=extraVulkanHeaders
         )
     ]
 
@@ -306,12 +275,8 @@
             directory=directory,
             prefix_text=prefix_strings + vk_prefix_strings,
             protect_file=False,
-<<<<<<< HEAD
-            protect_feature=False
-=======
-            protect_feature=False,
-            extraVulkanHeaders=extraVulkanHeaders
->>>>>>> 760a7ac3
+            protect_feature=False,
+            extraVulkanHeaders=extraVulkanHeaders
         )
     ]
 
@@ -329,12 +294,8 @@
             platform_types=platform_types,
             prefix_text=prefix_strings + vk_prefix_strings,
             protect_file=True,
-<<<<<<< HEAD
-            protect_feature=False
-=======
-            protect_feature=False,
-            extraVulkanHeaders=extraVulkanHeaders
->>>>>>> 760a7ac3
+            protect_feature=False,
+            extraVulkanHeaders=extraVulkanHeaders
         )
     ]
 
@@ -350,12 +311,8 @@
             platform_types=platform_types,
             prefix_text=prefix_strings + vk_prefix_strings,
             protect_file=True,
-<<<<<<< HEAD
-            protect_feature=False
-=======
-            protect_feature=False,
-            extraVulkanHeaders=extraVulkanHeaders
->>>>>>> 760a7ac3
+            protect_feature=False,
+            extraVulkanHeaders=extraVulkanHeaders
         )
     ]
 
@@ -368,12 +325,8 @@
             platform_types=platform_types,
             prefix_text=prefix_strings + vk_prefix_strings,
             protect_file=False,
-<<<<<<< HEAD
-            protect_feature=False
-=======
-            protect_feature=False,
-            extraVulkanHeaders=extraVulkanHeaders
->>>>>>> 760a7ac3
+            protect_feature=False,
+            extraVulkanHeaders=extraVulkanHeaders
         )
     ]
 
@@ -384,23 +337,15 @@
             base_class_header='vulkan_replay_consumer_base.h',
             is_override=True,
             constructor_args=
-<<<<<<< HEAD
-            'WindowFactory* window_factory, const VulkanReplayOptions& options',
-=======
             'std::shared_ptr<application::Application> application, const VulkanReplayOptions& options',
->>>>>>> 760a7ac3
             filename='generated_vulkan_replay_consumer.h',
             directory=directory,
             blacklists=blacklists,
             platform_types=platform_types,
             prefix_text=prefix_strings + vk_prefix_strings,
             protect_file=True,
-<<<<<<< HEAD
-            protect_feature=False
-=======
-            protect_feature=False,
-            extraVulkanHeaders=extraVulkanHeaders
->>>>>>> 760a7ac3
+            protect_feature=False,
+            extraVulkanHeaders=extraVulkanHeaders
         )
     ]
 
@@ -413,12 +358,8 @@
             platform_types=platform_types,
             prefix_text=prefix_strings + vk_prefix_strings,
             protect_file=False,
-<<<<<<< HEAD
-            protect_feature=False
-=======
-            protect_feature=False,
-            extraVulkanHeaders=extraVulkanHeaders
->>>>>>> 760a7ac3
+            protect_feature=False,
+            extraVulkanHeaders=extraVulkanHeaders
         )
     ]
 
@@ -432,12 +373,8 @@
             platform_types=platform_types,
             prefix_text=prefix_strings + vk_prefix_strings,
             protect_file=False,
-<<<<<<< HEAD
-            protect_feature=False
-=======
-            protect_feature=False,
-            extraVulkanHeaders=extraVulkanHeaders
->>>>>>> 760a7ac3
+            protect_feature=False,
+            extraVulkanHeaders=extraVulkanHeaders
         )
     ]
 
@@ -450,12 +387,8 @@
             platform_types=platform_types,
             prefix_text=prefix_strings + vk_prefix_strings,
             protect_file=False,
-<<<<<<< HEAD
-            protect_feature=False
-=======
-            protect_feature=False,
-            extraVulkanHeaders=extraVulkanHeaders
->>>>>>> 760a7ac3
+            protect_feature=False,
+            extraVulkanHeaders=extraVulkanHeaders
         )
     ]
 
@@ -467,12 +400,8 @@
             blacklists=blacklists,
             prefix_text=prefix_strings + vk_prefix_strings,
             protect_file=True,
-<<<<<<< HEAD
-            protect_feature=False
-=======
-            protect_feature=False,
-            extraVulkanHeaders=extraVulkanHeaders
->>>>>>> 760a7ac3
+            protect_feature=False,
+            extraVulkanHeaders=extraVulkanHeaders
         )
     ]
 
@@ -484,12 +413,8 @@
             blacklists=blacklists,
             prefix_text=prefix_strings + vk_prefix_strings,
             protect_file=False,
-<<<<<<< HEAD
-            protect_feature=False
-=======
-            protect_feature=False,
-            extraVulkanHeaders=extraVulkanHeaders
->>>>>>> 760a7ac3
+            protect_feature=False,
+            extraVulkanHeaders=extraVulkanHeaders
         )
     ]
 
@@ -501,12 +426,8 @@
             platform_types=platform_types,
             prefix_text=prefix_strings + vk_prefix_strings,
             protect_file=False,
-<<<<<<< HEAD
-            protect_feature=False
-=======
-            protect_feature=False,
-            extraVulkanHeaders=extraVulkanHeaders
->>>>>>> 760a7ac3
+            protect_feature=False,
+            extraVulkanHeaders=extraVulkanHeaders
         )
     ]
 
@@ -521,12 +442,8 @@
             platform_types=platform_types,
             prefix_text=prefix_strings + vk_prefix_strings,
             protect_file=True,
-<<<<<<< HEAD
-            protect_feature=False
-=======
-            protect_feature=False,
-            extraVulkanHeaders=extraVulkanHeaders
->>>>>>> 760a7ac3
+            protect_feature=False,
+            extraVulkanHeaders=extraVulkanHeaders
         )
     ]
 
@@ -540,12 +457,8 @@
             platform_types=platform_types,
             prefix_text=prefix_strings + vk_prefix_strings,
             protect_file=False,
-<<<<<<< HEAD
-            protect_feature=False
-=======
-            protect_feature=False,
-            extraVulkanHeaders=extraVulkanHeaders
->>>>>>> 760a7ac3
+            protect_feature=False,
+            extraVulkanHeaders=extraVulkanHeaders
         )
     ]
 
@@ -558,12 +471,8 @@
             platform_types=platform_types,
             prefix_text=prefix_strings + vk_prefix_strings,
             protect_file=True,
-<<<<<<< HEAD
-            protect_feature=False
-=======
-            protect_feature=False,
-            extraVulkanHeaders=extraVulkanHeaders
->>>>>>> 760a7ac3
+            protect_feature=False,
+            extraVulkanHeaders=extraVulkanHeaders
         )
     ]
 
@@ -576,12 +485,8 @@
             platform_types=platform_types,
             prefix_text=prefix_strings + vk_prefix_strings,
             protect_file=False,
-<<<<<<< HEAD
-            protect_feature=False
-=======
-            protect_feature=False,
-            extraVulkanHeaders=extraVulkanHeaders
->>>>>>> 760a7ac3
+            protect_feature=False,
+            extraVulkanHeaders=extraVulkanHeaders
         )
     ]
 
@@ -592,12 +497,8 @@
             directory=directory,
             prefix_text=prefix_strings + vk_prefix_strings,
             protect_file=True,
-<<<<<<< HEAD
-            protect_feature=False
-=======
-            protect_feature=False,
-            extraVulkanHeaders=extraVulkanHeaders
->>>>>>> 760a7ac3
+            protect_feature=False,
+            extraVulkanHeaders=extraVulkanHeaders
         )
     ]
 
@@ -608,12 +509,8 @@
             directory=directory,
             prefix_text=prefix_strings + vk_prefix_strings,
             protect_file=True,
-<<<<<<< HEAD
-            protect_feature=False
-=======
-            protect_feature=False,
-            extraVulkanHeaders=extraVulkanHeaders
->>>>>>> 760a7ac3
+            protect_feature=False,
+            extraVulkanHeaders=extraVulkanHeaders
         )
     ]
 
@@ -628,12 +525,8 @@
             platform_types=platform_types,
             prefix_text=prefix_strings + vk_prefix_strings,
             protect_file=False,
-<<<<<<< HEAD
-            protect_feature=False
-=======
-            protect_feature=False,
-            extraVulkanHeaders=extraVulkanHeaders
->>>>>>> 760a7ac3
+            protect_feature=False,
+            extraVulkanHeaders=extraVulkanHeaders
         )
     ]
 
@@ -646,12 +539,8 @@
             platform_types=platform_types,
             prefix_text=prefix_strings + vk_prefix_strings,
             protect_file=True,
-<<<<<<< HEAD
-            protect_feature=False
-=======
-            protect_feature=False,
-            extraVulkanHeaders=extraVulkanHeaders
->>>>>>> 760a7ac3
+            protect_feature=False,
+            extraVulkanHeaders=extraVulkanHeaders
         )
     ]
 
@@ -662,12 +551,8 @@
             directory=directory,
             prefix_text=prefix_strings + vk_prefix_strings,
             protect_file=False,
-<<<<<<< HEAD
-            protect_feature=False
-=======
-            protect_feature=False,
-            extraVulkanHeaders=extraVulkanHeaders
->>>>>>> 760a7ac3
+            protect_feature=False,
+            extraVulkanHeaders=extraVulkanHeaders
         )
     ]
 
@@ -679,12 +564,8 @@
             blacklists=blacklists,
             prefix_text=prefix_strings + vk_prefix_strings,
             protect_file=True,
-<<<<<<< HEAD
-            protect_feature=False
-=======
-            protect_feature=False,
-            extraVulkanHeaders=extraVulkanHeaders
->>>>>>> 760a7ac3
+            protect_feature=False,
+            extraVulkanHeaders=extraVulkanHeaders
         )
     ]
 
@@ -696,9 +577,6 @@
             blacklists=blacklists,
             prefix_text=prefix_strings + vk_prefix_strings,
             protect_file=False,
-<<<<<<< HEAD
-            protect_feature=False
-=======
             protect_feature=False,
             extraVulkanHeaders=extraVulkanHeaders
         )
@@ -801,7 +679,6 @@
             protectFile=True,
             protectFeature=False,
             extraVulkanHeaders=extraVulkanHeaders
->>>>>>> 760a7ac3
         )
     ]
 
@@ -909,8 +786,6 @@
         default='vk.xml',
         help='Use specified registry file instead of vk.xml'
     )
-<<<<<<< HEAD
-=======
     parser.add_argument(
         '-headers-dir',
         dest='headers_dir',
@@ -923,7 +798,6 @@
             ]
         )
     )
->>>>>>> 760a7ac3
     parser.add_argument('-time', action='store_true', help='Enable timing')
     parser.add_argument(
         '-validate', action='store_true', help='Enable group validation'
