--- conflicted
+++ resolved
@@ -71,17 +71,10 @@
 private:
     void                        ShowErrorMessage(const std::string &message);
     void                        SetReplayButton(const std::string &message, bool is_enabled);
-<<<<<<< HEAD
     void                        PopulateMetrics();
-    void                        UpdateSelectedMetricsList();
-    void                        UpdatePerfTabView(const std::string remote_file_name);
-    void                        UpdateGpuTimingTabView(const std::string remote_file_name);
-=======
-    void                        PopulateSettings();
     void                        UpdateSelectedSettingsList();
     std::filesystem::path       GetFullLocalPath(const std::string &gfxr_stem,
                                                  const std::string &suffix) const;
->>>>>>> 888ef59f
     void                        WaitForReplay(Dive::AndroidDevice &device);
     absl::StatusOr<std::string> GetCaptureFileDirectory();
     absl::StatusOr<std::string> GetAssetFile();
@@ -144,19 +137,11 @@
     QVector<CsvItem>             *m_csv_items;
     std::vector<std::string>     *m_enabled_metrics_vector;
 
-<<<<<<< HEAD
     // Used to store a csv item's key in the enabled metrics vector.
-    const int                   kDataRole = Qt::UserRole + 1;
-    const int                   kDefaultFrameCount = 3;
-    const std::string           kDefaultReplayButtonText = "Replay";
-    absl::StatusOr<std::string> m_capture_file_directory = "";
-=======
-    // Used to store a csv item's key in the enabled settings vector.
     const int             kDataRole = Qt::UserRole + 1;
     const int             kDefaultFrameCount = 3;
     const std::string     kDefaultReplayButtonText = "Replay";
     std::filesystem::path m_local_capture_file_directory = "";
->>>>>>> 888ef59f
 
     bool m_dump_pm4_enabled;
     bool m_gpu_time_enabled;
