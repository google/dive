#!/usr/bin/python3 -i
#
# Copyright (c) 2020 LunarG, Inc.
#
# Permission is hereby granted, free of charge, to any person obtaining a copy
# of this software and associated documentation files (the "Software"), to
# deal in the Software without restriction, including without limitation the
# rights to use, copy, modify, merge, publish, distribute, sublicense, and/or
# sell copies of the Software, and to permit persons to whom the Software is
# furnished to do so, subject to the following conditions:
#
# The above copyright notice and this permission notice shall be included in
# all copies or substantial portions of the Software.
#
# THE SOFTWARE IS PROVIDED "AS IS", WITHOUT WARRANTY OF ANY KIND, EXPRESS OR
# IMPLIED, INCLUDING BUT NOT LIMITED TO THE WARRANTIES OF MERCHANTABILITY,
# FITNESS FOR A PARTICULAR PURPOSE AND NONINFRINGEMENT. IN NO EVENT SHALL THE
# AUTHORS OR COPYRIGHT HOLDERS BE LIABLE FOR ANY CLAIM, DAMAGES OR OTHER
# LIABILITY, WHETHER IN AN ACTION OF CONTRACT, TORT OR OTHERWISE, ARISING
# FROM, OUT OF OR IN CONNECTION WITH THE SOFTWARE OR THE USE OR OTHER DEALINGS
# IN THE SOFTWARE.

import sys
from base_generator import BaseGenerator, BaseGeneratorOptions, write


class VulkanFeatureUtilBodyGeneratorOptions(BaseGeneratorOptions):
    """Options for generating C++ code to alter Vulkan device createtion features."""

    def __init__(
        self,
        platform_types=None,  # Path to JSON file listing platform (WIN32, X11, etc.) defined types.
        filename=None,
        directory='.',
        prefix_text='',
        protect_file=False,
<<<<<<< HEAD
        protect_feature=True
=======
        protect_feature=True,
        extraVulkanHeaders=[]
>>>>>>> 760a7ac3
    ):
        BaseGeneratorOptions.__init__(
            self,
            platform_types=platform_types,
            filename=filename,
            directory=directory,
            prefix_text=prefix_text,
            protect_file=protect_file,
<<<<<<< HEAD
            protect_feature=protect_feature
=======
            protect_feature=protect_feature,
            extraVulkanHeaders=extraVulkanHeaders
>>>>>>> 760a7ac3
        )


class VulkanFeatureUtilBodyGenerator(BaseGenerator):
    """VulkanFeatureUtilBodyGenerator - subclass of BaseGenerator.
    Generates C++ functions to alter Vulkan device creation features.
    Generate C++ code to alter Vulkan device creation features.
    """

    def __init__(
        self, err_file=sys.stderr, warn_file=sys.stderr, diag_file=sys.stdout
    ):
        BaseGenerator.__init__(
            self,
            process_cmds=False,
            process_structs=True,
            feature_break=True,
            err_file=err_file,
            warn_file=warn_file,
            diag_file=diag_file
        )

        self.physical_device_features2_stypes = dict()
        # List of 1.0 features
        self.physical_device_features = []

    def beginFile(self, gen_opts):
        """Method override."""
        BaseGenerator.beginFile(self, gen_opts)

        write('#include "decode/vulkan_feature_util.h"', file=self.outFile)
        self.newline()
        write('#include "util/logging.h"', file=self.outFile)
        self.newline()
        write('GFXRECON_BEGIN_NAMESPACE(gfxrecon)', file=self.outFile)
        write('GFXRECON_BEGIN_NAMESPACE(decode)', file=self.outFile)
        write('GFXRECON_BEGIN_NAMESPACE(feature_util)', file=self.outFile)

    def endFile(self):
        """Method override."""
        self.newline()
        write(self.make_feature_helper(), file=self.outFile)
        self.newline()
        write('GFXRECON_END_NAMESPACE(feature_util)', file=self.outFile)
        write('GFXRECON_END_NAMESPACE(decode)', file=self.outFile)
        write('GFXRECON_END_NAMESPACE(gfxrecon)', file=self.outFile)

        # Finish processing in superclass
        BaseGenerator.endFile(self)

    def genStruct(self, typeinfo, typename, alias):
        """Method override."""
        BaseGenerator.genStruct(self, typeinfo, typename, alias)

        if not alias:
            # Track this struct if it can be present in a pNext chain for features
            parent_structs = typeinfo.elem.get('structextends')
            if parent_structs:
                if "VkPhysicalDeviceFeatures2" in parent_structs:
                    # Build list of all boolean members which are the feature bits
                    members = []
                    for member in self.feature_struct_members[typename]:
                        if member.base_type == "VkBool32":
                            members.append(member.name)
                    self.physical_device_features2_stypes[typename] = {
                        'sType':
                        self.make_structure_type_enum(typeinfo, typename),
                        'members': members
                    }

            #  Get all core 1.0 features
            if typename == "VkPhysicalDeviceFeatures":
                for member in self.feature_struct_members[typename]:
                    self.physical_device_features.append(member.name)

    def need_feature_generation(self):
        """Indicates that the current feature has C++ code to generate."""
        return False

    def make_feature_helper(self):
        """Generate help function for features on replaying at device creation time."""
        result = 'void RemoveUnsupportedFeatures(VkPhysicalDevice physicalDevice, PFN_vkGetPhysicalDeviceFeatures GetPhysicalDeviceFeatures, PFN_vkGetPhysicalDeviceFeatures2 GetPhysicalDeviceFeatures2, const void* pNext, const VkPhysicalDeviceFeatures* pEnabledFeatures)\n'
        result += '{\n'
        result += '    // If the pNext chain includes a VkPhysicalDeviceFeatures2 structure, then pEnabledFeatures must be NULL\n'
        result += '    const VkPhysicalDeviceFeatures* physicalDeviceFeatures = nullptr;\n'
        result += '    if (pEnabledFeatures != nullptr)\n'
        result += '    {\n'
        result += '        physicalDeviceFeatures = pEnabledFeatures;\n'
        result += '    }\n\n'

        result += '    if (GetPhysicalDeviceFeatures2 != nullptr)\n'
        result += '    {\n'
        result += '        VkPhysicalDeviceFeatures2 physicalDeviceFeatures2 = { VK_STRUCTURE_TYPE_PHYSICAL_DEVICE_FEATURES_2, nullptr };\n'
        result += '        const VkDeviceCreateInfo* next = reinterpret_cast<const VkDeviceCreateInfo*>(pNext);\n'
        result += '        while (next != nullptr)\n'
        result += '        {\n'
        result += '            switch (next->sType)\n'
        result += '            {\n'
        result += '            // Special case to set VkPhysicalDeviceFeatures if passed in pNext\n'
        result += '            case VK_STRUCTURE_TYPE_PHYSICAL_DEVICE_FEATURES_2:\n'
        result += '                physicalDeviceFeatures = &reinterpret_cast<const VkPhysicalDeviceFeatures2*>(next)->features;\n'
        result += '                break;\n'

        for typename, info in self.physical_device_features2_stypes.items():

            result += '            case {}:\n'.format(info['sType'])
            result += '            {\n'
            result += '                const {}* currentNext = reinterpret_cast<const {}*>(next);\n'.format(
                typename, typename
            )
            result += '                {} query = {{ {}, nullptr }};\n'.format(
                typename, info['sType']
            )
            result += '                physicalDeviceFeatures2.pNext = &query;\n'
            result += '                GetPhysicalDeviceFeatures2(physicalDevice, &physicalDeviceFeatures2);\n'
            for member in info['members']:
                result += '                if ((currentNext->{} == VK_TRUE) && (query.{} == VK_FALSE))\n'.format(
                    member, member
                )
                result += '                {\n'
                result += '                    GFXRECON_LOG_WARNING("Feature {}, which is not supported by the replay device, will not be enabled");\n'.format(
                    member
                )
                result += '                    const_cast<{}*>(currentNext)->{} = VK_FALSE;\n'.format(
                    typename, member
                )
                result += '                }\n'
            result += '                break;\n'
            result += '             }\n'

        result += '             default:\n'
        result += '                break;\n'
        result += '            }\n'
        result += '            next = reinterpret_cast<const VkDeviceCreateInfo*>(next->pNext);\n'
        result += '        }\n'
        result += '    }\n\n'

        result += '    if ((GetPhysicalDeviceFeatures != nullptr) && (physicalDeviceFeatures != nullptr))\n'
        result += '    {\n'
        result += '        VkPhysicalDeviceFeatures query = {};\n'
        result += '        GetPhysicalDeviceFeatures(physicalDevice, &query);\n'
        for feature in self.physical_device_features:
            result += '        if ((physicalDeviceFeatures->{} == VK_TRUE) && (query.{} == VK_FALSE))\n'.format(
                feature, feature
            )
            result += '        {\n'
            result += '            GFXRECON_LOG_WARNING("Feature {}, which is not supported by the replay device, will not be enabled");\n'.format(
                feature
            )
            result += '            const_cast<VkPhysicalDeviceFeatures*>(physicalDeviceFeatures)->{} = VK_FALSE;\n'.format(
                feature
            )
            result += '        }\n'
        result += '    }\n'
        result += '}'
        return result<|MERGE_RESOLUTION|>--- conflicted
+++ resolved
@@ -34,12 +34,8 @@
         directory='.',
         prefix_text='',
         protect_file=False,
-<<<<<<< HEAD
-        protect_feature=True
-=======
         protect_feature=True,
         extraVulkanHeaders=[]
->>>>>>> 760a7ac3
     ):
         BaseGeneratorOptions.__init__(
             self,
@@ -48,12 +44,8 @@
             directory=directory,
             prefix_text=prefix_text,
             protect_file=protect_file,
-<<<<<<< HEAD
-            protect_feature=protect_feature
-=======
             protect_feature=protect_feature,
             extraVulkanHeaders=extraVulkanHeaders
->>>>>>> 760a7ac3
         )
 
 
