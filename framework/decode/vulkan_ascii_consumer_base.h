--- conflicted
+++ resolved
@@ -44,11 +44,7 @@
 
     virtual ~VulkanAsciiConsumerBase() override;
 
-<<<<<<< HEAD
-    void Initialize(const std::string& filename, FILE* file);
-=======
-    void Initialize(FILE* file);
->>>>>>> 2426205d
+    void Initialize(FILE* file, gfxrecon::util::ToStringFlags toStringFlags);
 
     void Destroy();
 
@@ -120,6 +116,8 @@
                                    uint32_t             tabSize,
                                    ToStringFunctionType toStringFunction)
     {
+        // TODO : The formatting logic for Vulkan and D3D12 need a separate PR to refactor them together...
+        GFXRECON_UNREFERENCED_PARAMETER(call_info);
         using namespace util;
         fprintf(file_, "%s\n", (call_info.index ? "," : ""));
         fprintf(file_, "\"[%s]%s\":", std::to_string(call_info.index).c_str(), functionName.c_str());
