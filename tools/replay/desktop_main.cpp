/*
** Copyright (c) 2018-2020 Valve Corporation
** Copyright (c) 2018-2020 LunarG, Inc.
**
** Permission is hereby granted, free of charge, to any person obtaining a
** copy of this software and associated documentation files (the "Software"),
** to deal in the Software without restriction, including without limitation
** the rights to use, copy, modify, merge, publish, distribute, sublicense,
** and/or sell copies of the Software, and to permit persons to whom the
** Software is furnished to do so, subject to the following conditions:
**
** The above copyright notice and this permission notice shall be included in
** all copies or substantial portions of the Software.
**
** THE SOFTWARE IS PROVIDED "AS IS", WITHOUT WARRANTY OF ANY KIND, EXPRESS OR
** IMPLIED, INCLUDING BUT NOT LIMITED TO THE WARRANTIES OF MERCHANTABILITY,
** FITNESS FOR A PARTICULAR PURPOSE AND NONINFRINGEMENT. IN NO EVENT SHALL THE
** AUTHORS OR COPYRIGHT HOLDERS BE LIABLE FOR ANY CLAIM, DAMAGES OR OTHER
** LIABILITY, WHETHER IN AN ACTION OF CONTRACT, TORT OR OTHERWISE, ARISING
** FROM, OUT OF OR IN CONNECTION WITH THE SOFTWARE OR THE USE OR OTHER
** DEALINGS IN THE SOFTWARE.
*/

#include "replay_settings.h"

#include "application/application.h"
#include "decode/file_processor.h"
#include "decode/vulkan_replay_options.h"
#include "decode/vulkan_tracked_object_info_table.h"
#include "generated/generated_vulkan_decoder.h"
#include "generated/generated_vulkan_replay_consumer.h"
#include "graphics/fps_info.h"
#include "util/argument_parser.h"
#include "util/logging.h"

#if defined(WIN32)
#include "generated/generated_dx12_decoder.h"
#include "generated/generated_dx12_replay_consumer.h"
#include "decode/dx12_tracking_consumer.h"
#endif

#include <exception>
#include <memory>
#include <stdexcept>
#include <string>
#include <vector>
#include <utility>

#if defined(WIN32)
#include <conio.h>
void WaitForExit()
{
    DWORD process_list[2];
    DWORD result = GetConsoleProcessList(process_list, ARRAYSIZE(process_list));

    // If the process list contains a single entry, we assume that the console was created when the gfxrecon-replay.exe
    // process started, and will be destroyed when it exits.  In this case, we will wait on user input before exiting
    // and closing the console window to give the user a chance to read any console output.
    if (result <= 1)
    {
        GFXRECON_WRITE_CONSOLE("\nPress any key to close this window . . .");
        while (!_kbhit())
        {
            Sleep(250);
        }
    }
}
#else
void WaitForExit() {}
#endif

const char kLayerEnvVar[] = "VK_INSTANCE_LAYERS";

int main(int argc, const char** argv)
{
    int return_code = 0;

    // Default initialize logging to report issues while loading settings.
    gfxrecon::util::Log::Init(gfxrecon::decode::kDefaultLogLevel);

    gfxrecon::util::ArgumentParser arg_parser(argc, argv, kOptions, kArguments);

    if (CheckOptionPrintVersion(argv[0], arg_parser) || CheckOptionPrintUsage(argv[0], arg_parser))
    {
        gfxrecon::util::Log::Release();
        exit(0);
    }
    else if (arg_parser.IsInvalid() || (arg_parser.GetPositionalArgumentsCount() != 1))
    {
        PrintUsage(argv[0]);
        gfxrecon::util::Log::Release();
        exit(-1);
    }
    else
    {
        ProcessDisableDebugPopup(arg_parser);
    }

    // Reinitialize logging with values retrieved from command line arguments
    gfxrecon::util::Log::Settings log_settings;
    GetLogSettings(arg_parser, log_settings);
    gfxrecon::util::Log::Release();
    gfxrecon::util::Log::Init(log_settings);

    try
    {
        const std::vector<std::string>& positional_arguments = arg_parser.GetPositionalArguments();
        std::string                     filename             = positional_arguments[0];

        gfxrecon::decode::FileProcessor file_processor;
        if (!file_processor.Initialize(filename))
        {
            return_code = -1;
        }
        else
        {
            // Select WSI context based on CLI
            std::string wsi_extension = GetWsiExtensionName(GetWsiPlatform(arg_parser));
            auto        application =
                std::make_shared<gfxrecon::application::Application>(kApplicationName, wsi_extension, &file_processor);

<<<<<<< HEAD
            if (!application)
=======
            gfxrecon::decode::VulkanTrackedObjectInfoTable tracked_object_info_table;
            gfxrecon::decode::VulkanReplayOptions          replay_options =
                GetVulkanReplayOptions(arg_parser, filename, &tracked_object_info_table);
            gfxrecon::decode::VulkanReplayConsumer replay_consumer(application, replay_options);
            gfxrecon::decode::VulkanDecoder        decoder;

            uint32_t start_frame, end_frame;
            bool     has_mfr = GetMeasurementFrameRange(arg_parser, start_frame, end_frame);

            gfxrecon::graphics::FpsInfo fps_info(static_cast<uint64_t>(start_frame),
                                                 static_cast<uint64_t>(end_frame),
                                                 has_mfr,
                                                 replay_options.quit_after_measurement_frame_range,
                                                 replay_options.flush_measurement_frame_range);

            replay_consumer.SetFatalErrorHandler([](const char* message) { throw std::runtime_error(message); });
            replay_consumer.SetFpsInfo(&fps_info);

            decoder.AddConsumer(&replay_consumer);
            file_processor.AddDecoder(&decoder);
            application->SetPauseFrame(GetPauseFrame(arg_parser));

            // Warn if the capture layer is active.
            CheckActiveLayers(gfxrecon::util::platform::GetEnv(kLayerEnvVar));

            fps_info.BeginFile();

            application->SetFpsInfo(&fps_info);
            application->Run();

            // XXX if the final frame ended with a Present, this would be the *next* frame
            // Add one so that it matches the trim range frame number semantic
            fps_info.EndFile(file_processor.GetCurrentFrameNumber() + 1);

            if ((file_processor.GetCurrentFrameNumber() > 0) &&
                (file_processor.GetErrorState() == gfxrecon::decode::FileProcessor::kErrorNone))
            {
                if (file_processor.GetCurrentFrameNumber() < start_frame)
                {
                    GFXRECON_LOG_WARNING(
                        "Measurement range start frame (%u) is greater than the last replayed frame (%u). "
                        "Measurements were never started, cannot calculate measurement range FPS.",
                        start_frame,
                        file_processor.GetCurrentFrameNumber());
                }
                else
                {
                    fps_info.LogToConsole();
                }
            }
            else if (file_processor.GetErrorState() != gfxrecon::decode::FileProcessor::kErrorNone)
>>>>>>> 8f52665a
            {
                GFXRECON_WRITE_CONSOLE(
                    "Failed to initialize platform specific window system management.\nEnsure that the appropriate "
                    "Vulkan platform extensions have been enabled.");
                return_code = -1;
            }
            else
            {
                gfxrecon::graphics::FpsInfo fps_info;
                // Initialize Vulkan API decoder and consumer(s).
                gfxrecon::decode::VulkanTrackedObjectInfoTable tracked_object_info_table;
                gfxrecon::decode::VulkanReplayOptions          vulkan_replay_options =
                    GetVulkanReplayOptions(arg_parser, filename, &tracked_object_info_table);
                gfxrecon::decode::VulkanReplayConsumer vulkan_replay_consumer(application, vulkan_replay_options);
                gfxrecon::decode::VulkanDecoder        vulkan_decoder;
                if (vulkan_replay_options.enable_vulkan)
                {
                    vulkan_replay_consumer.SetFatalErrorHandler(
                        [](const char* message) { throw std::runtime_error(message); });
                    vulkan_replay_consumer.SetFpsInfo(&fps_info);
                    vulkan_decoder.AddConsumer(&vulkan_replay_consumer);
                    file_processor.AddDecoder(&vulkan_decoder);
                }
#if defined(WIN32)
                // Initialize D3D12 API decoder and consumer(s).
                gfxrecon::decode::DxReplayOptions    dx_replay_options = GetDxReplayOptions(arg_parser);
                gfxrecon::decode::Dx12ReplayConsumer dx12_replay_consumer(application, dx_replay_options);
                gfxrecon::decode::Dx12Decoder        dx12_decoder;
                if (dx_replay_options.enable_d3d12)
                {
                    application->InitializeDx12WsiContext();

                    dx12_replay_consumer.SetFatalErrorHandler(
                        [](const char* message) { throw std::runtime_error(message); });
                    dx12_replay_consumer.SetFpsInfo(&fps_info);
                    // check for user option if first pass tracking is enabled
                    if (dx_replay_options.enable_d3d12_two_pass_replay)
                    {
                        gfxrecon::decode::FileProcessor              file_processor_tracking;
                        gfxrecon::decode::Dx12TrackedObjectInfoTable tracked_object_info_table;
                        auto                                         tracking_consumer =
                            new gfxrecon::decode::DX12TrackingConsumer(dx_replay_options, &tracked_object_info_table);
                        if (file_processor_tracking.Initialize(filename))
                        {
                            dx12_decoder.AddConsumer(tracking_consumer);
                            file_processor_tracking.AddDecoder(&dx12_decoder);
                            file_processor_tracking.ProcessAllFrames();
                            file_processor_tracking.RemoveDecoder(&dx12_decoder);
                            dx12_decoder.RemoveConsumer(tracking_consumer);
                        }
                    }
                    dx12_decoder.AddConsumer(&dx12_replay_consumer);
                    file_processor.AddDecoder(&dx12_decoder);
                }
#endif
                application->SetPauseFrame(GetPauseFrame(arg_parser));

                // Warn if the capture layer is active.
                CheckActiveLayers(gfxrecon::util::platform::GetEnv(kLayerEnvVar));

                fps_info.Begin();

                application->Run();

                if ((file_processor.GetCurrentFrameNumber() > 0) &&
                    (file_processor.GetErrorState() == gfxrecon::decode::FileProcessor::kErrorNone))
                {
                    fps_info.EndAndLog(file_processor.GetCurrentFrameNumber());
                }
                else if (file_processor.GetErrorState() != gfxrecon::decode::FileProcessor::kErrorNone)
                {
                    GFXRECON_WRITE_CONSOLE("A failure has occurred during replay");
                    return_code = -1;
                }
                else
                {
                    GFXRECON_WRITE_CONSOLE("File did not contain any frames");
                }
            }
        }
    }
    catch (const std::runtime_error& error)
    {
        GFXRECON_WRITE_CONSOLE("Replay has encountered a fatal error and cannot continue: %s", error.what());
        return_code = -1;
    }
    catch (const std::exception& error)
    {
        GFXRECON_WRITE_CONSOLE("Replay has encountered a fatal error and cannot continue: %s", error.what());
        return_code = -1;
    }
    catch (...)
    {
        GFXRECON_WRITE_CONSOLE("Replay failed due to an unhandled exception");
        return_code = -1;
    }

    WaitForExit();

    gfxrecon::util::Log::Release();

    return return_code;
}<|MERGE_RESOLUTION|>--- conflicted
+++ resolved
@@ -32,12 +32,6 @@
 #include "graphics/fps_info.h"
 #include "util/argument_parser.h"
 #include "util/logging.h"
-
-#if defined(WIN32)
-#include "generated/generated_dx12_decoder.h"
-#include "generated/generated_dx12_replay_consumer.h"
-#include "decode/dx12_tracking_consumer.h"
-#endif
 
 #include <exception>
 #include <memory>
@@ -119,9 +113,6 @@
             auto        application =
                 std::make_shared<gfxrecon::application::Application>(kApplicationName, wsi_extension, &file_processor);
 
-<<<<<<< HEAD
-            if (!application)
-=======
             gfxrecon::decode::VulkanTrackedObjectInfoTable tracked_object_info_table;
             gfxrecon::decode::VulkanReplayOptions          replay_options =
                 GetVulkanReplayOptions(arg_parser, filename, &tracked_object_info_table);
@@ -173,89 +164,17 @@
                 }
             }
             else if (file_processor.GetErrorState() != gfxrecon::decode::FileProcessor::kErrorNone)
->>>>>>> 8f52665a
             {
-                GFXRECON_WRITE_CONSOLE(
-                    "Failed to initialize platform specific window system management.\nEnsure that the appropriate "
-                    "Vulkan platform extensions have been enabled.");
+                GFXRECON_WRITE_CONSOLE("A failure has occurred during replay");
                 return_code = -1;
             }
             else
             {
-                gfxrecon::graphics::FpsInfo fps_info;
-                // Initialize Vulkan API decoder and consumer(s).
-                gfxrecon::decode::VulkanTrackedObjectInfoTable tracked_object_info_table;
-                gfxrecon::decode::VulkanReplayOptions          vulkan_replay_options =
-                    GetVulkanReplayOptions(arg_parser, filename, &tracked_object_info_table);
-                gfxrecon::decode::VulkanReplayConsumer vulkan_replay_consumer(application, vulkan_replay_options);
-                gfxrecon::decode::VulkanDecoder        vulkan_decoder;
-                if (vulkan_replay_options.enable_vulkan)
-                {
-                    vulkan_replay_consumer.SetFatalErrorHandler(
-                        [](const char* message) { throw std::runtime_error(message); });
-                    vulkan_replay_consumer.SetFpsInfo(&fps_info);
-                    vulkan_decoder.AddConsumer(&vulkan_replay_consumer);
-                    file_processor.AddDecoder(&vulkan_decoder);
-                }
-#if defined(WIN32)
-                // Initialize D3D12 API decoder and consumer(s).
-                gfxrecon::decode::DxReplayOptions    dx_replay_options = GetDxReplayOptions(arg_parser);
-                gfxrecon::decode::Dx12ReplayConsumer dx12_replay_consumer(application, dx_replay_options);
-                gfxrecon::decode::Dx12Decoder        dx12_decoder;
-                if (dx_replay_options.enable_d3d12)
-                {
-                    application->InitializeDx12WsiContext();
-
-                    dx12_replay_consumer.SetFatalErrorHandler(
-                        [](const char* message) { throw std::runtime_error(message); });
-                    dx12_replay_consumer.SetFpsInfo(&fps_info);
-                    // check for user option if first pass tracking is enabled
-                    if (dx_replay_options.enable_d3d12_two_pass_replay)
-                    {
-                        gfxrecon::decode::FileProcessor              file_processor_tracking;
-                        gfxrecon::decode::Dx12TrackedObjectInfoTable tracked_object_info_table;
-                        auto                                         tracking_consumer =
-                            new gfxrecon::decode::DX12TrackingConsumer(dx_replay_options, &tracked_object_info_table);
-                        if (file_processor_tracking.Initialize(filename))
-                        {
-                            dx12_decoder.AddConsumer(tracking_consumer);
-                            file_processor_tracking.AddDecoder(&dx12_decoder);
-                            file_processor_tracking.ProcessAllFrames();
-                            file_processor_tracking.RemoveDecoder(&dx12_decoder);
-                            dx12_decoder.RemoveConsumer(tracking_consumer);
-                        }
-                    }
-                    dx12_decoder.AddConsumer(&dx12_replay_consumer);
-                    file_processor.AddDecoder(&dx12_decoder);
-                }
-#endif
-                application->SetPauseFrame(GetPauseFrame(arg_parser));
-
-                // Warn if the capture layer is active.
-                CheckActiveLayers(gfxrecon::util::platform::GetEnv(kLayerEnvVar));
-
-                fps_info.Begin();
-
-                application->Run();
-
-                if ((file_processor.GetCurrentFrameNumber() > 0) &&
-                    (file_processor.GetErrorState() == gfxrecon::decode::FileProcessor::kErrorNone))
-                {
-                    fps_info.EndAndLog(file_processor.GetCurrentFrameNumber());
-                }
-                else if (file_processor.GetErrorState() != gfxrecon::decode::FileProcessor::kErrorNone)
-                {
-                    GFXRECON_WRITE_CONSOLE("A failure has occurred during replay");
-                    return_code = -1;
-                }
-                else
-                {
-                    GFXRECON_WRITE_CONSOLE("File did not contain any frames");
-                }
+                GFXRECON_WRITE_CONSOLE("File did not contain any frames");
             }
         }
     }
-    catch (const std::runtime_error& error)
+    catch (std::runtime_error error)
     {
         GFXRECON_WRITE_CONSOLE("Replay has encountered a fatal error and cannot continue: %s", error.what());
         return_code = -1;
