--- conflicted
+++ resolved
@@ -25,11 +25,8 @@
 #ifndef GFXRECON_TO_STRING_H
 #define GFXRECON_TO_STRING_H
 
-#include "format/format.h"
 #include "util/defines.h"
 
-#include <codecvt>
-#include <locale>
 #include <sstream>
 #include <string>
 #include <utility>
@@ -39,16 +36,9 @@
 
 enum ToStringFlagBits
 {
-<<<<<<< HEAD
-    kToString_Unformatted  = 0,
-    kToString_Formatted    = 1,
-    kToString_Concatenated = 2,
-    kToString_Default      = kToString_Concatenated,
-=======
     kToString_Unformatted = 0,
     kToString_Formatted   = 1,
     kToString_Default     = kToString_Unformatted,
->>>>>>> 8f52665a
 };
 
 typedef uint32_t ToStringFlags;
@@ -74,62 +64,6 @@
     GFXRECON_UNREFERENCED_PARAMETER(tabCount);
     GFXRECON_UNREFERENCED_PARAMETER(tabSize);
     return "0";
-}
-
-template <typename HandleIdType>
-inline std::string HandleIdToString(HandleIdType handleId)
-{
-    std::stringstream strStrm;
-    if (handleId)
-    {
-        strStrm << "\"0x" << reinterpret_cast<const void*>(handleId) << "\"";
-    }
-    else
-    {
-        strStrm << "\"NULL\"";
-    }
-    return strStrm.str();
-}
-
-template <>
-inline std::string HandleIdToString(format::HandleId handleId)
-{
-    return std::to_string(handleId);
-}
-
-inline std::string WCharArrayToString(const wchar_t* pStr)
-{
-    auto str = pStr ? std::wstring_convert<std::codecvt_utf8<wchar_t>, wchar_t>().to_bytes(pStr) : std::string();
-    for (auto i = str.find('\\'); i != std::string::npos; i = str.find('\\'))
-    {
-        str = str.replace(i, 1, "-");
-    }
-    return str;
-}
-
-template <typename BitmaskType, typename FlagsType>
-inline std::string BitmaskToString(FlagsType flags)
-{
-    std::string str;
-    FlagsType   index = 0;
-    while (flags)
-    {
-        if (flags & 1)
-        {
-            if (!str.empty())
-            {
-                str.append("|");
-            }
-            str.append(ToString(static_cast<BitmaskType>(1 << index)));
-        }
-        ++index;
-        flags >>= 1;
-    }
-    if (str.empty())
-    {
-        str.append(ToString(static_cast<BitmaskType>(0)));
-    }
-    return str;
 }
 
 template <typename PtrType>
@@ -217,20 +151,9 @@
     strStrm << GetNewlineString(toStringFlags);
     for (uint32_t i = 0; i < count; ++i)
     {
-<<<<<<< HEAD
-        strStrm << GetNewlineString(toStringFlags);
-        for (size_t i = 0; i < count; ++i)
-        {
-            if (i)
-            {
-                strStrm << ',' << GetNewlineString(toStringFlags);
-            }
-            strStrm << GetTabString(toStringFlags, tabCount + 1, tabSize) << toStringFunction(static_cast<uint32_t>(i));
-=======
         if (i)
         {
             strStrm << ',' << GetNewlineString(toStringFlags);
->>>>>>> 8f52665a
         }
         strStrm << GetTabString(toStringFlags, tabCount + 1, tabSize) << toStringFunction(i);
     }
@@ -253,11 +176,9 @@
         tabCount,
         tabSize,
         [&]() { return pObjs != nullptr; },
-        [&](size_t i) { return ToString(pObjs[i], toStringFlags, tabCount + 1, tabSize); });
-}
-
-<<<<<<< HEAD
-=======
+        [&](uint32_t i) { return ToString(pObjs[i], toStringFlags, tabCount + 1, tabSize); });
+}
+
 template <typename T>
 inline std::string Array2DToString(size_t          m,
                                    size_t          n,
@@ -345,7 +266,6 @@
 
 /// @brief  Convert an array of c-style string pointers into a JSON array of
 /// JSON strings or nulls.
->>>>>>> 8f52665a
 inline std::string CStrArrayToString(size_t             count,
                                      const char* const* ppStrs,
                                      ToStringFlags      toStringFlags = kToString_Default,
@@ -359,29 +279,7 @@
         tabCount,
         tabSize,
         [&]() { return ppStrs != nullptr; },
-<<<<<<< HEAD
-        [&](size_t i) { return ppStrs[i] ? ('"' + std::string(ppStrs[i]) + '"') : "null"; });
-}
-
-template <typename EnumType>
-inline std::string EnumArrayToString(size_t              count,
-                                     const EnumType*     pObjs,
-                                     util::ToStringFlags toStringFlags = util::kToString_Default,
-                                     uint32_t            tabCount      = 0,
-                                     uint32_t            tabSize       = 4)
-{
-    using namespace util;
-    return ArrayToString(
-        count,
-        pObjs,
-        toStringFlags,
-        tabCount,
-        tabSize,
-        [&]() { return pObjs != nullptr; },
-        [&](size_t i) { return '"' + ToString(pObjs[i], toStringFlags, tabCount + 1, tabSize) + '"'; });
-=======
         [&](uint32_t i) { return CStrToString(ppStrs[i]); });
->>>>>>> 8f52665a
 }
 
 GFXRECON_END_NAMESPACE(util)
