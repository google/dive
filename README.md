# Project Goals

The primary goal for the GFXReconstruct project is to create an improved
version of LunarG's [vktrace](https://github.com/LunarG/VulkanTools)
software for capture and replay of Vulkan API calls. As development
progresses, existing vktrace functionality such as trimming and
client-server mode will be integrated with the GFXReconstruct codebase.
When GFXReconstruct reaches feature parity with vktrace, vktrace will
be deprecated in favor of GFXReconstruct.

The initial focus of this effort was to improve the code generation process
responsible for generating the Vulkan API call encoding and decoding code,
to address some code maintenance and Vulkan API version update issues present
with the existing vktrace software. It has also offered an opportunity to
explore potential performance and feature enhancements, such as compression
for capture files (currently available) and support for multi-threaded replay
(to be added in the future).

GFXReconstruct's software architecture is API-agnostic. Capture and replay of 
D3D12 applications has also been added, including support for DXR workloads.

## Stability

The GFXReconstruct project is currently Beta quality software.  The primary
consideration for stability is the capture file format.  While this format
does not change regularly, it is not yet finalized and may change in ways
that are incompatible with the existing format as new features (eg.
multi-threaded replay and trimming) are implemented.  Once these features
are implemented and considered stable, the file format will be assigned a
1.0 version, at which point backward compatibility will be guaranteed across
GFXReconstruct versions.

# Project Components

The GFXReconstruct project provides tools for the capture and replay of Vulkan 
and D3D12 API calls, allowing the graphics commands executed by an application
to be recorded to a file that may later be replayed to reconstruct the
graphics-specific behavior of the captured application. The replay code has
been organized with a framework design to make it easy to create additional
tools for processing capture files. 

The GFXReconstruct components currently provided with this repository are:

* The `VK_LAYER_LUNARG_gfxreconstruct` Vulkan layer for capturing
   Vulkan application commands.
* The D3D12 capture libraries for capturing D3D12 application commands.
* The `gfxrecon-replay` tool to replay GFXReconstruct capture files.
* The `gfxrecon-info` tool to print information describing GFXReconstruct
  capture files.
* The `gfxrecon-compress` tool to compress/decompress GFXReconstruct
  capture files.
  * **NOTE:** The gfxrecon-compress tool requires LZ4, Zstandard, and/or
    zlib, which are currently optional build dependencies.
* The `gfxrecon-extract` tool to extract SPIR-V binaries from
  GFXReconstruct capture files.
<<<<<<< HEAD
* The `gfxrecon-toascii` tool to convert GFXReconstruct capture files to
  an ASCII listing of API calls.
* The `gfxrecon-optimize` tool to produce new capture files with 
  improved replay performance.
=======
* The `gfxrecon-convert` tool to convert GFXReconstruct capture files to
  a [JSON Lines](https://jsonlines.org/) listing of API calls.
>>>>>>> 8f52665a



## Contributing

If you intend to contribute, the preferred work flow is for you to develop
your contribution in a fork of this repo in your GitHub account and then
submit a pull request.
Please see the [CONTRIBUTING](CONTRIBUTING.md) file in this repository for
more details

## Building

Instructions for building the contents of this repository can be found in
the [BUILD.md](BUILD.md) documentation.

## Usage

Instructions for using the GFXReconstruct capture and replay tools can be
found at the following locations:

* [Desktop Usage - Vulkan](USAGE_desktop_Vulkan.md)
* [Desktop Usage - D3D12](USAGE_desktop_D3D12.md)
* [Android Usage](USAGE_android.md)

## License

This work is licensed under the terms of the MIT License; see
[LICENSE](LICENSE.txt) for more information.

## Appropriate Use

GFXReconstruct is a suite of tools intended for the purpose of
improving application and platform quality by allowing the analysis
of capture and replay of graphics command streams.  Use cases
include, for example, regression testing, silicon and platform
bringup, and reporting bugs.  Using GFXReconstruct to extract assets
from an application or game for which you don’t have an appropriate
license may violate copyrights or software licenses.<|MERGE_RESOLUTION|>--- conflicted
+++ resolved
@@ -16,9 +16,6 @@
 for capture files (currently available) and support for multi-threaded replay
 (to be added in the future).
 
-GFXReconstruct's software architecture is API-agnostic. Capture and replay of 
-D3D12 applications has also been added, including support for DXR workloads.
-
 ## Stability
 
 The GFXReconstruct project is currently Beta quality software.  The primary
@@ -32,18 +29,19 @@
 
 # Project Components
 
-The GFXReconstruct project provides tools for the capture and replay of Vulkan 
-and D3D12 API calls, allowing the graphics commands executed by an application
-to be recorded to a file that may later be replayed to reconstruct the
+The GFXReconstruct project provides tools for the capture and replay of Vulkan
+API calls, allowing the graphics commands executed by a Vulkan application to
+be recorded to a file that may later be replayed to reconstruct the
 graphics-specific behavior of the captured application. The replay code has
 been organized with a framework design to make it easy to create additional
-tools for processing capture files. 
+tools for processing capture files. Although the software is currently
+exclusive to the Vulkan API, it has been designed such that support for
+additional graphics APIs is possible.
 
 The GFXReconstruct components currently provided with this repository are:
 
 * The `VK_LAYER_LUNARG_gfxreconstruct` Vulkan layer for capturing
    Vulkan application commands.
-* The D3D12 capture libraries for capturing D3D12 application commands.
 * The `gfxrecon-replay` tool to replay GFXReconstruct capture files.
 * The `gfxrecon-info` tool to print information describing GFXReconstruct
   capture files.
@@ -53,15 +51,8 @@
     zlib, which are currently optional build dependencies.
 * The `gfxrecon-extract` tool to extract SPIR-V binaries from
   GFXReconstruct capture files.
-<<<<<<< HEAD
-* The `gfxrecon-toascii` tool to convert GFXReconstruct capture files to
-  an ASCII listing of API calls.
-* The `gfxrecon-optimize` tool to produce new capture files with 
-  improved replay performance.
-=======
 * The `gfxrecon-convert` tool to convert GFXReconstruct capture files to
   a [JSON Lines](https://jsonlines.org/) listing of API calls.
->>>>>>> 8f52665a
 
 
 
@@ -83,8 +74,7 @@
 Instructions for using the GFXReconstruct capture and replay tools can be
 found at the following locations:
 
-* [Desktop Usage - Vulkan](USAGE_desktop_Vulkan.md)
-* [Desktop Usage - D3D12](USAGE_desktop_D3D12.md)
+* [Desktop Usage](USAGE_desktop.md)
 * [Android Usage](USAGE_android.md)
 
 ## License
